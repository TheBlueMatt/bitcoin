--- conflicted
+++ resolved
@@ -94,19 +94,7 @@
 void PrintBlockTree();
 bool ProcessMessages(CNode* pfrom);
 bool SendMessages(CNode* pto, bool fSendTrickle);
-<<<<<<< HEAD
 void GenerateBitcoins(bool fGenerate, CWallet* pwallet);
-=======
-int64 GetBalance();
-bool CreateTransaction(const std::vector<std::pair<CScript, int64> >& vecSend, CWalletTx& wtxNew, CReserveKey& reservekey, int64& nFeeRet);
-bool CreateTransaction(CScript scriptPubKey, int64 nValue, CWalletTx& wtxNew, CReserveKey& reservekey, int64& nFeeRet);
-bool CommitTransaction(CWalletTx& wtxNew, CReserveKey& reservekey);
-bool BroadcastTransaction(CWalletTx& wtxNew);
-std::string SendMoney(CScript scriptPubKey, int64 nValue, CWalletTx& wtxNew, CReserveKey& reservekeyRet, bool fAskFee=false, bool fAutoCommit = true);
-std::string SendMoneyToBitcoinAddress(std::string strAddress, int64 nValue, CWalletTx& wtxNew, CReserveKey& reservekeyRet, bool fAskFee=false, bool fAutoCommit = true);
-void GenerateBitcoins(bool fGenerate);
-void ThreadBitcoinMiner(void* parg);
->>>>>>> 5b97628d
 CBlock* CreateNewBlock(CReserveKey& reservekey);
 void IncrementExtraNonce(CBlock* pblock, CBlockIndex* pindexPrev, unsigned int& nExtraNonce, int64& nPrevTime);
 void FormatHashBuffers(CBlock* pblock, char* pmidstate, char* pdata, char* phash1);
@@ -647,17 +635,8 @@
                        CBlockIndex* pindexBlock, int64& nFees, bool fBlock, bool fMiner, int64 nMinFee=0);
     bool ClientConnectInputs();
     bool CheckTransaction() const;
-<<<<<<< HEAD
-    bool AcceptToMemoryPool(CTxDB& txdb, bool fCheckInputs=true, bool* pfMissingInputs=NULL);
-    bool AcceptToMemoryPool(bool fCheckInputs=true, bool* pfMissingInputs=NULL);
-=======
-    bool AcceptToMemoryPool(CTxDB& txdb, bool fCheckInputs=true, bool* pfMissingInputs=NULL, bool fCheckFee = true);
-    bool AcceptToMemoryPool(bool fCheckInputs=true, bool* pfMissingInputs=NULL, bool fCheckFee = true)
-    {
-        CTxDB txdb("r");
-        return AcceptToMemoryPool(txdb, fCheckInputs, pfMissingInputs, fCheckFee);
-    }
->>>>>>> 5b97628d
+    bool AcceptToMemoryPool(CTxDB& txdb, bool fCheckInputs, bool* pfMissingInputs=NULL, bool fCheckFee = true);
+    bool AcceptToMemoryPool(bool fCheckInputs, bool* pfMissingInputs=NULL, bool fCheckFee = true);
 protected:
     bool AddToMemoryPoolUnchecked();
 public:
@@ -715,313 +694,8 @@
     int GetDepthInMainChain() const { int nHeight; return GetDepthInMainChain(nHeight); }
     bool IsInMainChain() const { return GetDepthInMainChain() > 0; }
     int GetBlocksToMaturity() const;
-<<<<<<< HEAD
-    bool AcceptToMemoryPool(CTxDB& txdb, bool fCheckInputs=true);
+    bool AcceptToMemoryPool(CTxDB& txdb, bool fCheckInputs=true, bool fCheckFee = true);
     bool AcceptToMemoryPool();
-=======
-    bool AcceptToMemoryPool(CTxDB& txdb, bool fCheckInputs=true, bool fCheckFee = true);
-    bool AcceptToMemoryPool() { CTxDB txdb("r"); return AcceptToMemoryPool(txdb); }
-};
-
-
-
-
-//
-// A transaction with a bunch of additional info that only the owner cares
-// about.  It includes any unrecorded transactions needed to link it back
-// to the block chain.
-//
-class CWalletTx : public CMerkleTx
-{
-public:
-    std::vector<CMerkleTx> vtxPrev;
-    std::map<std::string, std::string> mapValue;
-    std::vector<std::pair<std::string, std::string> > vOrderForm;
-    unsigned int fTimeReceivedIsTxTime;
-    unsigned int nTimeReceived;  // time received by this node
-    char fFromMe;
-    std::string strFromAccount;
-    std::vector<char> vfSpent;
-
-    // memory only
-    mutable char fDebitCached;
-    mutable char fCreditCached;
-    mutable char fAvailableCreditCached;
-    mutable char fChangeCached;
-    mutable int64 nDebitCached;
-    mutable int64 nCreditCached;
-    mutable int64 nAvailableCreditCached;
-    mutable int64 nChangeCached;
-
-    // memory only UI hints
-    mutable unsigned int nTimeDisplayed;
-    mutable int nLinesDisplayed;
-    mutable char fConfirmedDisplayed;
-
-
-    CWalletTx()
-    {
-        Init();
-    }
-
-    CWalletTx(const CMerkleTx& txIn) : CMerkleTx(txIn)
-    {
-        Init();
-    }
-
-    CWalletTx(const CTransaction& txIn) : CMerkleTx(txIn)
-    {
-        Init();
-    }
-
-    void Init()
-    {
-        vtxPrev.clear();
-        mapValue.clear();
-        vOrderForm.clear();
-        fTimeReceivedIsTxTime = false;
-        nTimeReceived = 0;
-        fFromMe = false;
-        strFromAccount.clear();
-        vfSpent.clear();
-        fDebitCached = false;
-        fCreditCached = false;
-        fAvailableCreditCached = false;
-        fChangeCached = false;
-        nDebitCached = 0;
-        nCreditCached = 0;
-        nAvailableCreditCached = 0;
-        nChangeCached = 0;
-        nTimeDisplayed = 0;
-        nLinesDisplayed = 0;
-        fConfirmedDisplayed = false;
-    }
-
-    IMPLEMENT_SERIALIZE
-    (
-        CWalletTx* pthis = const_cast<CWalletTx*>(this);
-        if (fRead)
-            pthis->Init();
-        char fSpent = false;
-
-        if (!fRead)
-        {
-            pthis->mapValue["fromaccount"] = pthis->strFromAccount;
-
-            std::string str;
-            BOOST_FOREACH(char f, vfSpent)
-            {
-                str += (f ? '1' : '0');
-                if (f)
-                    fSpent = true;
-            }
-            pthis->mapValue["spent"] = str;
-        }
-
-        nSerSize += SerReadWrite(s, *(CMerkleTx*)this, nType, nVersion,ser_action);
-        READWRITE(vtxPrev);
-        READWRITE(mapValue);
-        READWRITE(vOrderForm);
-        READWRITE(fTimeReceivedIsTxTime);
-        READWRITE(nTimeReceived);
-        READWRITE(fFromMe);
-        READWRITE(fSpent);
-
-        if (fRead)
-        {
-            pthis->strFromAccount = pthis->mapValue["fromaccount"];
-
-            if (mapValue.count("spent"))
-                BOOST_FOREACH(char c, pthis->mapValue["spent"])
-                    pthis->vfSpent.push_back(c != '0');
-            else
-                pthis->vfSpent.assign(vout.size(), fSpent);
-        }
-
-        pthis->mapValue.erase("fromaccount");
-        pthis->mapValue.erase("version");
-        pthis->mapValue.erase("spent");
-    )
-
-    // marks certain txout's as spent
-    // returns true if any update took place
-    bool UpdateSpent(const std::vector<char>& vfNewSpent)
-    {
-        bool fReturn = false;
-        for (int i=0; i < vfNewSpent.size(); i++)
-        {
-            if (i == vfSpent.size())
-                break;
-
-            if (vfNewSpent[i] && !vfSpent[i])
-            {
-                vfSpent[i] = true;
-                fReturn = true;
-                fAvailableCreditCached = false;
-            }
-        }
-        return fReturn;
-    }
-
-    void MarkDirty()
-    {
-        fCreditCached = false;
-        fAvailableCreditCached = false;
-        fDebitCached = false;
-        fChangeCached = false;
-    }
-
-    void MarkSpent(unsigned int nOut)
-    {
-        if (nOut >= vout.size())
-            throw std::runtime_error("CWalletTx::MarkSpent() : nOut out of range");
-        vfSpent.resize(vout.size());
-        if (!vfSpent[nOut])
-        {
-            vfSpent[nOut] = true;
-            fAvailableCreditCached = false;
-        }
-    }
-
-    bool IsSpent(unsigned int nOut) const
-    {
-        if (nOut >= vout.size())
-            throw std::runtime_error("CWalletTx::IsSpent() : nOut out of range");
-        if (nOut >= vfSpent.size())
-            return false;
-        return (!!vfSpent[nOut]);
-    }
-
-    int64 GetDebit() const
-    {
-        if (vin.empty())
-            return 0;
-        if (fDebitCached)
-            return nDebitCached;
-        nDebitCached = CTransaction::GetDebit();
-        fDebitCached = true;
-        return nDebitCached;
-    }
-
-    int64 GetCredit(bool fUseCache=true) const
-    {
-        // Must wait until coinbase is safely deep enough in the chain before valuing it
-        if (IsCoinBase() && GetBlocksToMaturity() > 0)
-            return 0;
-
-        // GetBalance can assume transactions in mapWallet won't change
-        if (fUseCache && fCreditCached)
-            return nCreditCached;
-        nCreditCached = CTransaction::GetCredit();
-        fCreditCached = true;
-        return nCreditCached;
-    }
-
-    int64 GetAvailableCredit(bool fUseCache=true) const
-    {
-        // Must wait until coinbase is safely deep enough in the chain before valuing it
-        if (IsCoinBase() && GetBlocksToMaturity() > 0)
-            return 0;
-
-        if (fUseCache && fAvailableCreditCached)
-            return nAvailableCreditCached;
-
-        int64 nCredit = 0;
-        for (int i = 0; i < vout.size(); i++)
-        {
-            if (!IsSpent(i))
-            {
-                const CTxOut &txout = vout[i];
-                nCredit += txout.GetCredit();
-                if (!MoneyRange(nCredit))
-                    throw std::runtime_error("CWalletTx::GetAvailableCredit() : value out of range");
-            }
-        }
-
-        nAvailableCreditCached = nCredit;
-        fAvailableCreditCached = true;
-        return nCredit;
-    }
-
-
-    int64 GetChange() const
-    {
-        if (fChangeCached)
-            return nChangeCached;
-        nChangeCached = CTransaction::GetChange();
-        fChangeCached = true;
-        return nChangeCached;
-    }
-
-    void GetAmounts(int64& nGeneratedImmature, int64& nGeneratedMature, std::list<std::pair<std::string /* address */, int64> >& listReceived,
-                    std::list<std::pair<std::string /* address */, int64> >& listSent, int64& nFee, std::string& strSentAccount) const;
-
-    void GetAccountAmounts(const std::string& strAccount, int64& nGenerated, int64& nReceived,
-                           int64& nSent, int64& nFee) const;
-
-    bool IsFromMe() const
-    {
-        return (GetDebit() > 0);
-    }
-
-    bool IsConfirmed() const
-    {
-        // Quick answer in most cases
-        if (!IsFinal())
-            return false;
-        if (GetDepthInMainChain() >= 1)
-            return true;
-        if (!IsFromMe()) // using wtx's cached debit
-            return false;
-
-        // If no confirmations but it's from us, we can still
-        // consider it confirmed if all dependencies are confirmed
-        std::map<uint256, const CMerkleTx*> mapPrev;
-        std::vector<const CMerkleTx*> vWorkQueue;
-        vWorkQueue.reserve(vtxPrev.size()+1);
-        vWorkQueue.push_back(this);
-        for (int i = 0; i < vWorkQueue.size(); i++)
-        {
-            const CMerkleTx* ptx = vWorkQueue[i];
-
-            if (!ptx->IsFinal())
-                return false;
-            if (ptx->GetDepthInMainChain() >= 1)
-                continue;
-            if (!ptx->IsFromMe())
-                return false;
-
-            if (mapPrev.empty())
-                BOOST_FOREACH(const CMerkleTx& tx, vtxPrev)
-                    mapPrev[tx.GetHash()] = &tx;
-
-            BOOST_FOREACH(const CTxIn& txin, ptx->vin)
-            {
-                if (!mapPrev.count(txin.prevout.hash))
-                    return false;
-                vWorkQueue.push_back(mapPrev[txin.prevout.hash]);
-            }
-        }
-        return true;
-    }
-
-    bool WriteToDisk()
-    {
-        return CWalletDB().WriteTx(GetHash(), *this);
-    }
-
-
-    int64 GetTxTime() const;
-    int GetRequestCount() const;
-
-    void AddSupportingTransactions(CTxDB& txdb);
-
-    bool AcceptWalletTransaction(CTxDB& txdb, bool fCheckInputs=true);
-    bool AcceptWalletTransaction() { CTxDB txdb("r"); return AcceptWalletTransaction(txdb); }
-
-    void RelayWalletTransaction(CTxDB& txdb);
-    void RelayWalletTransaction() { CTxDB txdb("r"); RelayWalletTransaction(txdb); }
->>>>>>> 5b97628d
 };
 
 
