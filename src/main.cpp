--- conflicted
+++ resolved
@@ -461,10 +461,10 @@
     return true;
 }
 
-bool CTransaction::AcceptToMemoryPool(bool fCheckInputs, bool* pfMissingInputs)
+bool CTransaction::AcceptToMemoryPool(bool fCheckInputs, bool* pfMissingInputs, bool fCheckFee)
 {
     CTxDB txdb("r");
-    return AcceptToMemoryPool(txdb, fCheckInputs, pfMissingInputs);
+    return AcceptToMemoryPool(txdb, fCheckInputs, pfMissingInputs, fCheckFee);
 }
 
 bool CTransaction::AddToMemoryPoolUnchecked()
@@ -3077,119 +3077,12 @@
 {
     if (fGenerateBitcoins != fGenerate)
     {
-<<<<<<< HEAD
         fGenerateBitcoins = fGenerate;
         WriteSetting("fGenerateBitcoins", fGenerateBitcoins);
         MainFrameRepaint();
-=======
-        // txdb must be opened before the mapWallet lock
-        CTxDB txdb("r");
-        CRITICAL_BLOCK(cs_mapWallet)
-        {
-            nFeeRet = nBaseTransactionFee;
-            loop
-            {
-                wtxNew.vin.clear();
-                wtxNew.vout.clear();
-                wtxNew.fFromMe = true;
-
-                int64 nTotalValue = nValue + nFeeRet;
-                double dPriority = 0;
-                // vouts to the payees
-                BOOST_FOREACH (const PAIRTYPE(CScript, int64)& s, vecSend)
-                    wtxNew.vout.push_back(CTxOut(s.second, s.first));
-
-                // Choose coins to use
-                set<pair<CWalletTx*,unsigned int> > setCoins;
-                int64 nValueIn = 0;
-                if (!SelectCoins(nTotalValue, setCoins, nValueIn))
-                    return false;
-                BOOST_FOREACH(PAIRTYPE(CWalletTx*, unsigned int) pcoin, setCoins)
-                {
-                    int64 nCredit = pcoin.first->vout[pcoin.second].nValue;
-                    dPriority += (double)nCredit * pcoin.first->GetDepthInMainChain();
-                }
-
-                int64 nChange = nValueIn - nValue - nFeeRet;
-
-                // if sub-cent change is required, the fee must be raised to at least MIN_TX_FEE
-                // or until nChange becomes zero
-                if (nFeeRet < MIN_TX_FEE && nChange > 0 && nChange < CENT)
-                {
-                    int64 nMoveToFee = min(nChange, MIN_TX_FEE - nFeeRet);
-                    nChange -= nMoveToFee;
-                    nFeeRet += nMoveToFee;
-                }
-
-                if (nChange > 0)
-                {
-                    // Note: We use a new key here to keep it from being obvious which side is the change.
-                    //  The drawback is that by not reusing a previous key, the change may be lost if a
-                    //  backup is restored, if the backup doesn't have the new private key for the change.
-                    //  If we reused the old key, it would be possible to add code to look for and
-                    //  rediscover unknown transactions that were written with keys of ours to recover
-                    //  post-backup change.
-
-                    // Reserve a new key pair from key pool
-                    vector<unsigned char> vchPubKey = reservekey.GetReservedKey();
-                    assert(mapKeys.count(vchPubKey));
-
-                    // Fill a vout to ourself, using same address type as the payment
-                    CScript scriptChange;
-                    if (vecSend[0].first.GetBitcoinAddressHash160() != 0)
-                        scriptChange.SetBitcoinAddress(vchPubKey);
-                    else
-                        scriptChange << vchPubKey << OP_CHECKSIG;
-
-                    // Insert change txn at random position:
-                    vector<CTxOut>::iterator position = wtxNew.vout.begin()+GetRandInt(wtxNew.vout.size());
-                    wtxNew.vout.insert(position, CTxOut(nChange, scriptChange));
-                }
-                else
-                    reservekey.ReturnKey();
-
-                // Fill vin
-                BOOST_FOREACH(const PAIRTYPE(CWalletTx*,unsigned int)& coin, setCoins)
-                    wtxNew.vin.push_back(CTxIn(coin.first->GetHash(),coin.second));
-
-                // Sign
-                int nIn = 0;
-                BOOST_FOREACH(const PAIRTYPE(CWalletTx*,unsigned int)& coin, setCoins)
-                    if (!SignSignature(*coin.first, wtxNew, nIn++))
-                        return false;
-
-                // Limit size
-                unsigned int nBytes = ::GetSerializeSize(*(CTransaction*)&wtxNew, SER_NETWORK);
-                if (nBytes >= MAX_BLOCK_SIZE_GEN/5)
-                    return false;
-                dPriority /= nBytes;
-
-                // Check that enough fee is included
-                int64 nPayFee = nBaseTransactionFee + nPerKBTransactionFee * ((int64)nBytes / 1000);
-                int64 nMinFee = 0;
-                if (!fOverrideTransactionFee)
-                {
-                    bool fAllowFree = CTransaction::AllowFree(dPriority);
-                    int64 nMinFee = wtxNew.GetMinFee(1, fAllowFree);
-                }
-                if (nFeeRet < max(nPayFee, nMinFee))
-                {
-                    nFeeRet = max(nPayFee, nMinFee);
-                    continue;
-                }
-
-                // Fill vtxPrev by copying from previous transactions vtxPrev
-                wtxNew.AddSupportingTransactions(txdb);
-                wtxNew.fTimeReceivedIsTxTime = true;
-
-                break;
-            }
-        }
->>>>>>> 5b97628d
     }
     if (fGenerateBitcoins)
     {
-<<<<<<< HEAD
         int nProcessors = boost::thread::hardware_concurrency();
         printf("%d processors\n", nProcessors);
         if (nProcessors < 1)
@@ -3199,108 +3092,10 @@
         int nAddThreads = nProcessors - vnThreadsRunning[3];
         printf("Starting %d BitcoinMiner threads\n", nAddThreads);
         for (int i = 0; i < nAddThreads; i++)
-=======
-        printf("CommitTransaction:\n%s", wtxNew.ToString().c_str());
-        CRITICAL_BLOCK(cs_mapWallet)
-        {
-            // This is only to keep the database open to defeat the auto-flush for the
-            // duration of this scope.  This is the only place where this optimization
-            // maybe makes sense; please don't do it anywhere else.
-            CWalletDB walletdb("r");
-
-            // Take key pair from key pool so it won't be used again
-            reservekey.KeepKey();
-
-            // Add tx to wallet, because if it has change it's also ours,
-            // otherwise just for transaction history.
-            AddToWallet(wtxNew);
-
-            // Mark old coins as spent
-            set<CWalletTx*> setCoins;
-            BOOST_FOREACH(const CTxIn& txin, wtxNew.vin)
-            {
-                CWalletTx &pcoin = mapWallet[txin.prevout.hash];
-                pcoin.MarkSpent(txin.prevout.n);
-                pcoin.WriteToDisk();
-                vWalletUpdated.push_back(pcoin.GetHash());
-            }
-        }
-
-        // Track how many getdata requests our transaction gets
-        CRITICAL_BLOCK(cs_mapRequestCount)
-            mapRequestCount[wtxNew.GetHash()] = 0;
-
-        // Broadcast
-        CTxDB txdb("r");
-        if (!wtxNew.AcceptToMemoryPool(txdb, true, !fOverrideTransactionFee))
->>>>>>> 5b97628d
         {
             if (!CreateThread(ThreadBitcoinMiner, pwallet))
                 printf("Error: CreateThread(ThreadBitcoinMiner) failed\n");
             Sleep(10);
         }
     }
-<<<<<<< HEAD
-=======
-    MainFrameRepaint();
-    return true;
-}
-
-
-
-
-// requires cs_main lock
-string SendMoney(CScript scriptPubKey, int64 nValue, CWalletTx& wtxNew, CReserveKey& reservekeyRet, bool fAskFee, bool fAutoCommit)
-{
-    int64 nFeeRequired;
-    if (!CreateTransaction(scriptPubKey, nValue, wtxNew, reservekeyRet, nFeeRequired))
-    {
-        string strError;
-        if (nValue + nFeeRequired > GetBalance())
-        {
-            unsigned int nBytes = ::GetSerializeSize(*(CTransaction*)&wtxNew, SER_NETWORK);
-            int64 nPayFee = nBaseTransactionFee + nPerKBTransactionFee * ((int64)nBytes / 1000);
-            if (nPayFee == nFeeRequired)
-                strError = strprintf(_("Based on your fee settings, this transaction requires a fee of at least %s, putting its total over your balance. You can change those settings in the Options dialog, or via the settxfee RPC command."), FormatMoney(nFeeRequired).c_str());
-            else
-                strError = strprintf(_("This transaction requires a transaction fee of at least %s because of its amount, complexity, or use of recently received funds, putting its total over your balance."), FormatMoney(nFeeRequired).c_str());
-        }
-        else
-            strError = _("Error: Transaction creation failed  ");
-        printf("SendMoney() : %s", strError.c_str());
-        return strError;
-    }
-
-    unsigned int nBytes = ::GetSerializeSize(*(CTransaction*)&wtxNew, SER_NETWORK);
-    int64 nPayFee = nBaseTransactionFee + nPerKBTransactionFee * ((int64)nBytes / 1000);
-
-    if (fAskFee && !ThreadSafeAskFee(nFeeRequired, nPayFee, _("Sending..."), NULL))
-        return "ABORTED";
-
-    if (fAutoCommit)
-        if (!CommitTransaction(wtxNew, reservekeyRet))
-            return _("Error: The transaction was rejected.  This might happen if some of the coins in your wallet were already spent, such as if you used a copy of wallet.dat and coins were spent in the copy but not marked as spent here.");
-
-    MainFrameRepaint();
-    return "";
-}
-
-
-
-// requires cs_main lock
-string SendMoneyToBitcoinAddress(string strAddress, int64 nValue, CWalletTx& wtxNew, CReserveKey& reservekeyRet, bool fAskFee, bool fAutoCommit)
-{
-    // Check amount
-    if (nValue <= 0)
-        return _("Invalid amount");
-    if (nValue > GetBalance())
-        return _("Insufficient funds");
-
-    // Parse bitcoin address
-    CScript scriptPubKey;
-    if (!scriptPubKey.SetBitcoinAddress(strAddress))
-        return _("Invalid bitcoin address");
-
-    return SendMoney(scriptPubKey, nValue, wtxNew, reservekeyRet, fAskFee, fAutoCommit);
->>>>>>> 5b97628d
 }