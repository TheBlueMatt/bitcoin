// Copyright (c) 2009-2010 Satoshi Nakamoto
// Distributed under the MIT/X11 software license, see the accompanying
// file license.txt or http://www.opensource.org/licenses/mit-license.php.

#include "headers.h"
#include "db.h"
#include "init.h"
#include "strlcpy.h"
#include <boost/filesystem/fstream.hpp>
#include <boost/filesystem/convenience.hpp>
#ifdef _MSC_VER
#include <crtdbg.h>
#endif

using namespace std;
using namespace boost;


DEFINE_EVENT_TYPE(wxEVT_UITHREADCALL)

CMainFrame* pframeMain = NULL;
CMyTaskBarIcon* ptaskbaricon = NULL;
bool fClosedToTray = false;
wxLocale g_locale;

#ifdef __WXMSW__
double nScaleX = 1.0;
double nScaleY = 1.0;
#else
static const double nScaleX = 1.0;
static const double nScaleY = 1.0;
#endif








//////////////////////////////////////////////////////////////////////////////
//
// Util
//

void HandleCtrlA(wxKeyEvent& event)
{
    // Ctrl-a select all
    event.Skip();
    wxTextCtrl* textCtrl = (wxTextCtrl*)event.GetEventObject();
    if (event.GetModifiers() == wxMOD_CONTROL && event.GetKeyCode() == 'A')
        textCtrl->SetSelection(-1, -1);
}

bool Is24HourTime()
{
    //char pszHourFormat[256];
    //pszHourFormat[0] = '\0';
    //GetLocaleInfo(LOCALE_USER_DEFAULT, LOCALE_ITIME, pszHourFormat, 256);
    //return (pszHourFormat[0] != '0');
    return true;
}

string DateStr(int64 nTime)
{
    // Can only be used safely here in the UI
    return (string)wxDateTime((time_t)nTime).FormatDate();
}

string DateTimeStr(int64 nTime)
{
    // Can only be used safely here in the UI
    wxDateTime datetime((time_t)nTime);
    if (Is24HourTime())
        return (string)datetime.Format("%x %H:%M");
    else
        return (string)datetime.Format("%x ") + itostr((datetime.GetHour() + 11) % 12 + 1) + (string)datetime.Format(":%M %p");
}

wxString GetItemText(wxListCtrl* listCtrl, int nIndex, int nColumn)
{
    // Helper to simplify access to listctrl
    wxListItem item;
    item.m_itemId = nIndex;
    item.m_col = nColumn;
    item.m_mask = wxLIST_MASK_TEXT;
    if (!listCtrl->GetItem(item))
        return "";
    return item.GetText();
}

int InsertLine(wxListCtrl* listCtrl, const wxString& str0, const wxString& str1)
{
    int nIndex = listCtrl->InsertItem(listCtrl->GetItemCount(), str0);
    listCtrl->SetItem(nIndex, 1, str1);
    return nIndex;
}

int InsertLine(wxListCtrl* listCtrl, const wxString& str0, const wxString& str1, const wxString& str2, const wxString& str3, const wxString& str4)
{
    int nIndex = listCtrl->InsertItem(listCtrl->GetItemCount(), str0);
    listCtrl->SetItem(nIndex, 1, str1);
    listCtrl->SetItem(nIndex, 2, str2);
    listCtrl->SetItem(nIndex, 3, str3);
    listCtrl->SetItem(nIndex, 4, str4);
    return nIndex;
}

int InsertLine(wxListCtrl* listCtrl, void* pdata, const wxString& str0, const wxString& str1, const wxString& str2, const wxString& str3, const wxString& str4)
{
    int nIndex = listCtrl->InsertItem(listCtrl->GetItemCount(), str0);
    listCtrl->SetItemPtrData(nIndex, (wxUIntPtr)pdata);
    listCtrl->SetItem(nIndex, 1, str1);
    listCtrl->SetItem(nIndex, 2, str2);
    listCtrl->SetItem(nIndex, 3, str3);
    listCtrl->SetItem(nIndex, 4, str4);
    return nIndex;
}

void SetItemTextColour(wxListCtrl* listCtrl, int nIndex, const wxColour& colour)
{
    // Repaint on Windows is more flickery if the colour has ever been set,
    // so don't want to set it unless it's different.  Default colour has
    // alpha 0 transparent, so our colours don't match using operator==.
    wxColour c1 = listCtrl->GetItemTextColour(nIndex);
    if (!c1.IsOk())
        c1 = wxColour(0,0,0);
    if (colour.Red() != c1.Red() || colour.Green() != c1.Green() || colour.Blue() != c1.Blue())
        listCtrl->SetItemTextColour(nIndex, colour);
}

void SetSelection(wxListCtrl* listCtrl, int nIndex)
{
    int nSize = listCtrl->GetItemCount();
    long nState = (wxLIST_STATE_SELECTED|wxLIST_STATE_FOCUSED);
    for (int i = 0; i < nSize; i++)
        listCtrl->SetItemState(i, (i == nIndex ? nState : 0), nState);
}

int GetSelection(wxListCtrl* listCtrl)
{
    int nSize = listCtrl->GetItemCount();
    for (int i = 0; i < nSize; i++)
        if (listCtrl->GetItemState(i, wxLIST_STATE_FOCUSED))
            return i;
    return -1;
}

string HtmlEscape(const char* psz, bool fMultiLine=false)
{
    int len = 0;
    for (const char* p = psz; *p; p++)
    {
             if (*p == '<') len += 4;
        else if (*p == '>') len += 4;
        else if (*p == '&') len += 5;
        else if (*p == '"') len += 6;
        else if (*p == ' ' && p > psz && p[-1] == ' ' && p[1] == ' ') len += 6;
        else if (*p == '\n' && fMultiLine) len += 5;
        else
            len++;
    }
    string str;
    str.reserve(len);
    for (const char* p = psz; *p; p++)
    {
             if (*p == '<') str += "&lt;";
        else if (*p == '>') str += "&gt;";
        else if (*p == '&') str += "&amp;";
        else if (*p == '"') str += "&quot;";
        else if (*p == ' ' && p > psz && p[-1] == ' ' && p[1] == ' ') str += "&nbsp;";
        else if (*p == '\n' && fMultiLine) str += "<br>\n";
        else
            str += *p;
    }
    return str;
}

string HtmlEscape(const string& str, bool fMultiLine=false)
{
    return HtmlEscape(str.c_str(), fMultiLine);
}

void CalledMessageBox(const string& message, const string& caption, int style, wxWindow* parent, int x, int y, int* pnRet, bool* pfDone)
{
    *pnRet = wxMessageBox(message, caption, style, parent, x, y);
    *pfDone = true;
}

int ThreadSafeMessageBox(const string& message, const string& caption, int style, wxWindow* parent, int x, int y)
{
#ifdef __WXMSW__
    return wxMessageBox(message, caption, style, parent, x, y);
#else
    if (wxThread::IsMain() || fDaemon)
    {
        return wxMessageBox(message, caption, style, parent, x, y);
    }
    else
    {
        int nRet = 0;
        bool fDone = false;
        UIThreadCall(bind(CalledMessageBox, message, caption, style, parent, x, y, &nRet, &fDone));
        while (!fDone)
            Sleep(100);
        return nRet;
    }
#endif
}

bool ThreadSafeAskFee(int64 nFeeRequired, int64 nPayFee, const string& strCaption, wxWindow* parent)
{
    if (nFeeRequired < MIN_TX_FEE || nFeeRequired <= nPayFee || fDaemon)
        return true;
    string strMessage = strprintf(
        _("This transaction is over the size limit.  You can still send it for a fee of %s, "
          "which goes to the nodes that process your transaction and helps to support the network.  "
          "Do you want to pay the fee?"),
        FormatMoney(nFeeRequired).c_str());
    return (ThreadSafeMessageBox(strMessage, strCaption, wxYES_NO, parent) == wxYES);
}

void CalledSetStatusBar(const string& strText, int nField)
{
    if (nField == 0 && GetWarnings("statusbar") != "")
        return;
    if (pframeMain && pframeMain->m_statusBar)
        pframeMain->m_statusBar->SetStatusText(strText, nField);
}

void SetDefaultReceivingAddress(const string& strAddress)
{
    // Update main window address and database
    if (pframeMain == NULL)
        return;
    if (strAddress != pframeMain->m_textCtrlAddress->GetValue())
    {
        uint160 hash160;
        if (!AddressToHash160(strAddress, hash160))
            return;
        if (!mapPubKeys.count(hash160))
            return;
        CWalletDB(pwalletMain->strWalletFile).WriteDefaultKey(mapPubKeys[hash160]);
        pframeMain->m_textCtrlAddress->SetValue(strAddress);
    }
}










//////////////////////////////////////////////////////////////////////////////
//
// CMainFrame
//

CMainFrame::CMainFrame(wxWindow* parent) : CMainFrameBase(parent)
{
    Connect(wxEVT_UITHREADCALL, wxCommandEventHandler(CMainFrame::OnUIThreadCall), NULL, this);

    // Set initially selected page
    wxNotebookEvent event;
    event.SetSelection(0);
    OnNotebookPageChanged(event);
    m_notebook->ChangeSelection(0);

    // Init
    fRefreshListCtrl = false;
    fRefreshListCtrlRunning = false;
    fOnSetFocusAddress = false;
    fRefresh = false;
    m_choiceFilter->SetSelection(0);
    double dResize = nScaleX;
#ifdef __WXMSW__
    SetIcon(wxICON(bitcoin));
    SetSize(dResize * GetSize().GetWidth(), nScaleY * GetSize().GetHeight());
#else
    SetIcon(bitcoin80_xpm);
    SetBackgroundColour(m_toolBar->GetBackgroundColour());
    wxFont fontTmp = m_staticText41->GetFont();
    fontTmp.SetFamily(wxFONTFAMILY_TELETYPE);
    m_staticTextBalance->SetFont(fontTmp);
    m_staticTextBalance->SetSize(140, 17);
    // resize to fit ubuntu's huge default font
    dResize = 1.22;
    SetSize(dResize * GetSize().GetWidth(), 1.15 * GetSize().GetHeight());
#endif
    m_staticTextBalance->SetLabel(FormatMoney(pwalletMain->GetBalance()) + "  ");
    m_listCtrl->SetFocus();
    ptaskbaricon = new CMyTaskBarIcon();
#ifdef __WXMAC_OSX__
    // Mac automatically moves wxID_EXIT, wxID_PREFERENCES and wxID_ABOUT
    // to their standard places, leaving these menus empty.
    GetMenuBar()->Remove(2); // remove Help menu
    GetMenuBar()->Remove(0); // remove File menu
#endif

    // Init column headers
    int nDateWidth = DateTimeStr(1229413914).size() * 6 + 8;
    if (!strstr(DateTimeStr(1229413914).c_str(), "2008"))
        nDateWidth += 12;
#ifdef __WXMAC_OSX__
    nDateWidth += 5;
    dResize -= 0.01;
#endif
    wxListCtrl* pplistCtrl[] = {m_listCtrlAll, m_listCtrlSentReceived, m_listCtrlSent, m_listCtrlReceived};
    BOOST_FOREACH(wxListCtrl* p, pplistCtrl)
    {
        p->InsertColumn(0, "",               wxLIST_FORMAT_LEFT,  dResize * 0);
        p->InsertColumn(1, "",               wxLIST_FORMAT_LEFT,  dResize * 0);
        p->InsertColumn(2, _("Status"),      wxLIST_FORMAT_LEFT,  dResize * 112);
        p->InsertColumn(3, _("Date"),        wxLIST_FORMAT_LEFT,  dResize * nDateWidth);
        p->InsertColumn(4, _("Description"), wxLIST_FORMAT_LEFT,  dResize * 409 - nDateWidth);
        p->InsertColumn(5, _("Debit"),       wxLIST_FORMAT_RIGHT, dResize * 79);
        p->InsertColumn(6, _("Credit"),      wxLIST_FORMAT_RIGHT, dResize * 79);
    }

    // Init status bar
    int pnWidths[3] = { -100, 88, 300 };
#ifndef __WXMSW__
    pnWidths[1] = pnWidths[1] * 1.1 * dResize;
    pnWidths[2] = pnWidths[2] * 1.1 * dResize;
#endif
    m_statusBar->SetFieldsCount(3, pnWidths);

    // Fill your address text box
    vector<unsigned char> vchPubKey;
    if (CWalletDB(pwalletMain->strWalletFile,"r").ReadDefaultKey(vchPubKey))
        m_textCtrlAddress->SetValue(PubKeyToAddress(vchPubKey));

    // Fill listctrl with wallet transactions
    RefreshListCtrl();
}

CMainFrame::~CMainFrame()
{
    pframeMain = NULL;
    delete ptaskbaricon;
    ptaskbaricon = NULL;
}

void CMainFrame::OnNotebookPageChanged(wxNotebookEvent& event)
{
    event.Skip();
    nPage = event.GetSelection();
    if (nPage == ALL)
    {
        m_listCtrl = m_listCtrlAll;
        fShowGenerated = true;
        fShowSent = true;
        fShowReceived = true;
    }
    else if (nPage == SENTRECEIVED)
    {
        m_listCtrl = m_listCtrlSentReceived;
        fShowGenerated = false;
        fShowSent = true;
        fShowReceived = true;
    }
    else if (nPage == SENT)
    {
        m_listCtrl = m_listCtrlSent;
        fShowGenerated = false;
        fShowSent = true;
        fShowReceived = false;
    }
    else if (nPage == RECEIVED)
    {
        m_listCtrl = m_listCtrlReceived;
        fShowGenerated = false;
        fShowSent = false;
        fShowReceived = true;
    }
    RefreshListCtrl();
    m_listCtrl->SetFocus();
}

void CMainFrame::OnClose(wxCloseEvent& event)
{
    if (fMinimizeOnClose && event.CanVeto() && !IsIconized())
    {
        // Divert close to minimize
        event.Veto();
        fClosedToTray = true;
        Iconize(true);
    }
    else
    {
        Destroy();
        CreateThread(Shutdown, NULL);
    }
}

void CMainFrame::OnIconize(wxIconizeEvent& event)
{
    event.Skip();
    // Hide the task bar button when minimized.
    // Event is sent when the frame is minimized or restored.
    // wxWidgets 2.8.9 doesn't have IsIconized() so there's no way
    // to get rid of the deprecated warning.  Just ignore it.
    if (!event.Iconized())
        fClosedToTray = false;
#if defined(__WXGTK__) || defined(__WXMAC_OSX__)
    if (GetBoolArg("-minimizetotray")) {
#endif
    // The tray icon sometimes disappears on ubuntu karmic
    // Hiding the taskbar button doesn't work cleanly on ubuntu lucid
    // Reports of CPU peg on 64-bit linux
    if (fMinimizeToTray && event.Iconized())
        fClosedToTray = true;
    Show(!fClosedToTray);
    ptaskbaricon->Show(fMinimizeToTray || fClosedToTray);
#if defined(__WXGTK__) || defined(__WXMAC_OSX__)
    }
#endif
}

void CMainFrame::OnMouseEvents(wxMouseEvent& event)
{
    event.Skip();
    RandAddSeed();
    RAND_add(&event.m_x, sizeof(event.m_x), 0.25);
    RAND_add(&event.m_y, sizeof(event.m_y), 0.25);
}

void CMainFrame::OnListColBeginDrag(wxListEvent& event)
{
    // Hidden columns not resizeable
    if (event.GetColumn() <= 1 && !fDebug)
        event.Veto();
    else
        event.Skip();
}

int CMainFrame::GetSortIndex(const string& strSort)
{
#ifdef __WXMSW__
    return 0;
#else
    // The wx generic listctrl implementation used on GTK doesn't sort,
    // so we have to do it ourselves.  Remember, we sort in reverse order.
    // In the wx generic implementation, they store the list of items
    // in a vector, so indexed lookups are fast, but inserts are slower
    // the closer they are to the top.
    int low = 0;
    int high = m_listCtrl->GetItemCount();
    while (low < high)
    {
        int mid = low + ((high - low) / 2);
        if (strSort.compare(m_listCtrl->GetItemText(mid).c_str()) >= 0)
            high = mid;
        else
            low = mid + 1;
    }
    return low;
#endif
}

void CMainFrame::InsertLine(bool fNew, int nIndex, uint256 hashKey, string strSort, const wxColour& colour, const wxString& str2, const wxString& str3, const wxString& str4, const wxString& str5, const wxString& str6)
{
    strSort = " " + strSort;       // leading space to workaround wx2.9.0 ubuntu 9.10 bug
    long nData = *(long*)&hashKey; //  where first char of hidden column is displayed

    // Find item
    if (!fNew && nIndex == -1)
    {
        string strHash = " " + hashKey.ToString();
        while ((nIndex = m_listCtrl->FindItem(nIndex, nData)) != -1)
            if (GetItemText(m_listCtrl, nIndex, 1) == strHash)
                break;
    }

    // fNew is for blind insert, only use if you're sure it's new
    if (fNew || nIndex == -1)
    {
        nIndex = m_listCtrl->InsertItem(GetSortIndex(strSort), strSort);
    }
    else
    {
        // If sort key changed, must delete and reinsert to make it relocate
        if (GetItemText(m_listCtrl, nIndex, 0) != strSort)
        {
            m_listCtrl->DeleteItem(nIndex);
            nIndex = m_listCtrl->InsertItem(GetSortIndex(strSort), strSort);
        }
    }

    m_listCtrl->SetItem(nIndex, 1, " " + hashKey.ToString());
    m_listCtrl->SetItem(nIndex, 2, str2);
    m_listCtrl->SetItem(nIndex, 3, str3);
    m_listCtrl->SetItem(nIndex, 4, str4);
    m_listCtrl->SetItem(nIndex, 5, str5);
    m_listCtrl->SetItem(nIndex, 6, str6);
    m_listCtrl->SetItemData(nIndex, nData);
    SetItemTextColour(m_listCtrl, nIndex, colour);
}

bool CMainFrame::DeleteLine(uint256 hashKey)
{
    long nData = *(long*)&hashKey;

    // Find item
    int nIndex = -1;
    string strHash = " " + hashKey.ToString();
    while ((nIndex = m_listCtrl->FindItem(nIndex, nData)) != -1)
        if (GetItemText(m_listCtrl, nIndex, 1) == strHash)
            break;

    if (nIndex != -1)
        m_listCtrl->DeleteItem(nIndex);

    return nIndex != -1;
}

string FormatTxStatus(const CWalletTx& wtx)
{
    // Status
    if (!wtx.IsFinal())
    {
        if (wtx.nLockTime < 500000000)
            return strprintf(_("Open for %d blocks"), nBestHeight - wtx.nLockTime);
        else
            return strprintf(_("Open until %s"), DateTimeStr(wtx.nLockTime).c_str());
    }
    else
    {
        int nDepth = wtx.GetDepthInMainChain();
        if (GetAdjustedTime() - wtx.nTimeReceived > 2 * 60 && wtx.GetRequestCount() == 0)
            return strprintf(_("%d/offline?"), nDepth);
        else if (nDepth < 6)
            return strprintf(_("%d/unconfirmed"), nDepth);
        else
            return strprintf(_("%d confirmations"), nDepth);
    }
}

string SingleLine(const string& strIn)
{
    string strOut;
    bool fOneSpace = false;
    BOOST_FOREACH(unsigned char c, strIn)
    {
        if (isspace(c))
        {
            fOneSpace = true;
        }
        else if (c > ' ')
        {
            if (fOneSpace && !strOut.empty())
                strOut += ' ';
            strOut += c;
            fOneSpace = false;
        }
    }
    return strOut;
}

bool CMainFrame::InsertTransaction(const CWalletTx& wtx, bool fNew, int nIndex)
{
    int64 nTime = wtx.nTimeDisplayed = wtx.GetTxTime();
    int64 nCredit = wtx.GetCredit(true);
    int64 nDebit = wtx.GetDebit();
    int64 nNet = nCredit - nDebit;
    uint256 hash = wtx.GetHash();
    string strStatus = FormatTxStatus(wtx);
    bool fConfirmed = wtx.fConfirmedDisplayed = wtx.IsConfirmed();
    wxColour colour = (fConfirmed ? wxColour(0,0,0) : wxColour(128,128,128));
    map<string, string> mapValue = wtx.mapValue;
    wtx.nLinesDisplayed = 1;
    nListViewUpdated++;

    // Filter
    if (wtx.IsCoinBase())
    {
        // Don't show generated coin until confirmed by at least one block after it
        // so we don't get the user's hopes up until it looks like it's probably accepted.
        //
        // It is not an error when generated blocks are not accepted.  By design,
        // some percentage of blocks, like 10% or more, will end up not accepted.
        // This is the normal mechanism by which the network copes with latency.
        //
        // We display regular transactions right away before any confirmation
        // because they can always get into some block eventually.  Generated coins
        // are special because if their block is not accepted, they are not valid.
        //
        if (wtx.GetDepthInMainChain() < 2)
        {
            wtx.nLinesDisplayed = 0;
            return false;
        }

        if (!fShowGenerated)
            return false;
    }

    // Find the block the tx is in
    CBlockIndex* pindex = NULL;
    map<uint256, CBlockIndex*>::iterator mi = mapBlockIndex.find(wtx.hashBlock);
    if (mi != mapBlockIndex.end())
        pindex = (*mi).second;

    // Sort order, unrecorded transactions sort to the top
    string strSort = strprintf("%010d-%01d-%010u",
        (pindex ? pindex->nHeight : INT_MAX),
        (wtx.IsCoinBase() ? 1 : 0),
        wtx.nTimeReceived);

    // Insert line
    if (nNet > 0 || wtx.IsCoinBase())
    {
        //
        // Credit
        //
        string strDescription;
        if (wtx.IsCoinBase())
        {
            // Generated
            strDescription = _("Generated");
            if (nCredit == 0)
            {
                int64 nUnmatured = 0;
                BOOST_FOREACH(const CTxOut& txout, wtx.vout)
                    nUnmatured += pwalletMain->GetCredit(txout);
                if (wtx.IsInMainChain())
                {
                    strDescription = strprintf(_("Generated (%s matures in %d more blocks)"), FormatMoney(nUnmatured).c_str(), wtx.GetBlocksToMaturity());

                    // Check if the block was requested by anyone
                    if (GetAdjustedTime() - wtx.nTimeReceived > 2 * 60 && wtx.GetRequestCount() == 0)
                        strDescription = _("Generated - Warning: This block was not received by any other nodes and will probably not be accepted!");
                }
                else
                {
                    strDescription = _("Generated (not accepted)");
                }
            }
        }
        else if (!mapValue["from"].empty() || !mapValue["message"].empty())
        {
            // Received by IP connection
            if (!fShowReceived)
                return false;
            if (!mapValue["from"].empty())
                strDescription += _("From: ") + mapValue["from"];
            if (!mapValue["message"].empty())
            {
                if (!strDescription.empty())
                    strDescription += " - ";
                strDescription += mapValue["message"];
            }
        }
        else
        {
            // Received by Bitcoin Address
            if (!fShowReceived)
                return false;
            BOOST_FOREACH(const CTxOut& txout, wtx.vout)
            {
                if (pwalletMain->IsMine(txout))
                {
                    vector<unsigned char> vchPubKey;
                    if (ExtractPubKey(txout.scriptPubKey, pwalletMain, vchPubKey))
                    {
                        CRITICAL_BLOCK(pwalletMain->cs_mapAddressBook)
                        {
                            //strDescription += _("Received payment to ");
                            //strDescription += _("Received with address ");
                            strDescription += _("Received with: ");
                            string strAddress = PubKeyToAddress(vchPubKey);
                            map<string, string>::iterator mi = pwalletMain->mapAddressBook.find(strAddress);
                            if (mi != pwalletMain->mapAddressBook.end() && !(*mi).second.empty())
                            {
                                string strLabel = (*mi).second;
                                strDescription += strAddress.substr(0,12) + "... ";
                                strDescription += "(" + strLabel + ")";
                            }
                            else
                                strDescription += strAddress;
                        }
                    }
                    break;
                }
            }
        }

        string strCredit = FormatMoney(nNet, true);
        if (!fConfirmed)
            strCredit = "[" + strCredit + "]";

        InsertLine(fNew, nIndex, hash, strSort, colour,
                   strStatus,
                   nTime ? DateTimeStr(nTime) : "",
                   SingleLine(strDescription),
                   "",
                   strCredit);
    }
    else
    {
        bool fAllFromMe = true;
        BOOST_FOREACH(const CTxIn& txin, wtx.vin)
            fAllFromMe = fAllFromMe && pwalletMain->IsMine(txin);

        bool fAllToMe = true;
        BOOST_FOREACH(const CTxOut& txout, wtx.vout)
            fAllToMe = fAllToMe && pwalletMain->IsMine(txout);

        if (fAllFromMe && fAllToMe)
        {
            // Payment to self
            int64 nChange = wtx.GetChange();
            InsertLine(fNew, nIndex, hash, strSort, colour,
                       strStatus,
                       nTime ? DateTimeStr(nTime) : "",
                       _("Payment to yourself"),
                       FormatMoney(-(nDebit - nChange), true),
                       FormatMoney(nCredit - nChange, true));
        }
        else if (fAllFromMe)
        {
            //
            // Debit
            //
            if (!fShowSent)
                return false;

            int64 nTxFee = nDebit - wtx.GetValueOut();
            wtx.nLinesDisplayed = 0;
            for (int nOut = 0; nOut < wtx.vout.size(); nOut++)
            {
                const CTxOut& txout = wtx.vout[nOut];
                if (pwalletMain->IsMine(txout))
                    continue;

                string strAddress;
                if (!mapValue["to"].empty())
                {
                    // Sent to IP
                    strAddress = mapValue["to"];
                }
                else
                {
                    // Sent to Bitcoin Address
                    uint160 hash160;
                    if (ExtractHash160(txout.scriptPubKey, hash160))
                        strAddress = Hash160ToAddress(hash160);
                }

                string strDescription = _("To: ");
                CRITICAL_BLOCK(pwalletMain->cs_mapAddressBook)
                    if (pwalletMain->mapAddressBook.count(strAddress) && !pwalletMain->mapAddressBook[strAddress].empty())
                        strDescription += pwalletMain->mapAddressBook[strAddress] + " ";
                strDescription += strAddress;
                if (!mapValue["message"].empty())
                {
                    if (!strDescription.empty())
                        strDescription += " - ";
                    strDescription += mapValue["message"];
                }
                else if (!mapValue["comment"].empty())
                {
                    if (!strDescription.empty())
                        strDescription += " - ";
                    strDescription += mapValue["comment"];
                }

                int64 nValue = txout.nValue;
                if (nTxFee > 0)
                {
                    nValue += nTxFee;
                    nTxFee = 0;
                }

                InsertLine(fNew, nIndex, hash, strprintf("%s-%d", strSort.c_str(), nOut), colour,
                           strStatus,
                           nTime ? DateTimeStr(nTime) : "",
                           SingleLine(strDescription),
                           FormatMoney(-nValue, true),
                           "");
                nIndex = -1;
                wtx.nLinesDisplayed++;
            }
        }
        else
        {
            //
            // Mixed debit transaction, can't break down payees
            //
            bool fAllMine = true;
            BOOST_FOREACH(const CTxOut& txout, wtx.vout)
                fAllMine = fAllMine && pwalletMain->IsMine(txout);
            BOOST_FOREACH(const CTxIn& txin, wtx.vin)
                fAllMine = fAllMine && pwalletMain->IsMine(txin);

            InsertLine(fNew, nIndex, hash, strSort, colour,
                       strStatus,
                       nTime ? DateTimeStr(nTime) : "",
                       "",
                       FormatMoney(nNet, true),
                       "");
        }
    }

    return true;
}

void CMainFrame::RefreshListCtrl()
{
    fRefreshListCtrl = true;
    ::wxWakeUpIdle();
}

void CMainFrame::OnIdle(wxIdleEvent& event)
{
    if (fRefreshListCtrl)
    {
        // Collect list of wallet transactions and sort newest first
        bool fEntered = false;
        vector<pair<unsigned int, uint256> > vSorted;
        TRY_CRITICAL_BLOCK(pwalletMain->cs_mapWallet)
        {
            printf("RefreshListCtrl starting\n");
            fEntered = true;
            fRefreshListCtrl = false;
            pwalletMain->vWalletUpdated.clear();

            // Do the newest transactions first
            vSorted.reserve(pwalletMain->mapWallet.size());
            for (map<uint256, CWalletTx>::iterator it = pwalletMain->mapWallet.begin(); it != pwalletMain->mapWallet.end(); ++it)
            {
                const CWalletTx& wtx = (*it).second;
                unsigned int nTime = UINT_MAX - wtx.GetTxTime();
                vSorted.push_back(make_pair(nTime, (*it).first));
            }
            m_listCtrl->DeleteAllItems();
        }
        if (!fEntered)
            return;

        sort(vSorted.begin(), vSorted.end());

        // Fill list control
        for (int i = 0; i < vSorted.size();)
        {
            if (fShutdown)
                return;
            bool fEntered = false;
            TRY_CRITICAL_BLOCK(pwalletMain->cs_mapWallet)
            {
                fEntered = true;
                uint256& hash = vSorted[i++].second;
                map<uint256, CWalletTx>::iterator mi = pwalletMain->mapWallet.find(hash);
                if (mi != pwalletMain->mapWallet.end())
                    InsertTransaction((*mi).second, true);
            }
            if (!fEntered || i == 100 || i % 500 == 0)
                wxYield();
        }

        printf("RefreshListCtrl done\n");

        // Update transaction total display
        MainFrameRepaint();
    }
    else
    {
        // Check for time updates
        static int64 nLastTime;
        if (GetTime() > nLastTime + 30)
        {
            TRY_CRITICAL_BLOCK(pwalletMain->cs_mapWallet)
            {
                nLastTime = GetTime();
                for (map<uint256, CWalletTx>::iterator it = pwalletMain->mapWallet.begin(); it != pwalletMain->mapWallet.end(); ++it)
                {
                    CWalletTx& wtx = (*it).second;
                    if (wtx.nTimeDisplayed && wtx.nTimeDisplayed != wtx.GetTxTime())
                        InsertTransaction(wtx, false);
                }
            }
        }
    }
}

void CMainFrame::RefreshStatusColumn()
{
    static int nLastTop;
    static CBlockIndex* pindexLastBest;
    static unsigned int nLastRefreshed;

    int nTop = max((int)m_listCtrl->GetTopItem(), 0);
    if (nTop == nLastTop && pindexLastBest == pindexBest)
        return;

    TRY_CRITICAL_BLOCK(pwalletMain->cs_mapWallet)
    {
        int nStart = nTop;
        int nEnd = min(nStart + 100, m_listCtrl->GetItemCount());

        if (pindexLastBest == pindexBest && nLastRefreshed == nListViewUpdated)
        {
            // If no updates, only need to do the part that moved onto the screen
            if (nStart >= nLastTop && nStart < nLastTop + 100)
                nStart = nLastTop + 100;
            if (nEnd >= nLastTop && nEnd < nLastTop + 100)
                nEnd = nLastTop;
        }
        nLastTop = nTop;
        pindexLastBest = pindexBest;
        nLastRefreshed = nListViewUpdated;

        for (int nIndex = nStart; nIndex < min(nEnd, m_listCtrl->GetItemCount()); nIndex++)
        {
            uint256 hash((string)GetItemText(m_listCtrl, nIndex, 1));
            map<uint256, CWalletTx>::iterator mi = pwalletMain->mapWallet.find(hash);
            if (mi == pwalletMain->mapWallet.end())
            {
                printf("CMainFrame::RefreshStatusColumn() : tx not found in mapWallet\n");
                continue;
            }
            CWalletTx& wtx = (*mi).second;
            if (wtx.IsCoinBase() ||
                wtx.GetTxTime() != wtx.nTimeDisplayed ||
                wtx.IsConfirmed() != wtx.fConfirmedDisplayed)
            {
                if (!InsertTransaction(wtx, false, nIndex))
                    m_listCtrl->DeleteItem(nIndex--);
            }
            else
            {
                m_listCtrl->SetItem(nIndex, 2, FormatTxStatus(wtx));
            }
        }
    }
}

void CMainFrame::OnPaint(wxPaintEvent& event)
{
    event.Skip();
    if (fRefresh)
    {
        fRefresh = false;
        Refresh();
    }
}


unsigned int nNeedRepaint = 0;
unsigned int nLastRepaint = 0;
int64 nLastRepaintTime = 0;
int64 nRepaintInterval = 500;

void ThreadDelayedRepaint(void* parg)
{
    while (!fShutdown)
    {
        if (nLastRepaint != nNeedRepaint && GetTimeMillis() - nLastRepaintTime >= nRepaintInterval)
        {
            nLastRepaint = nNeedRepaint;
            if (pframeMain)
            {
                printf("DelayedRepaint\n");
                wxPaintEvent event;
                pframeMain->fRefresh = true;
                pframeMain->GetEventHandler()->AddPendingEvent(event);
            }
        }
        Sleep(nRepaintInterval);
    }
}

void MainFrameRepaint()
{
    // This is called by network code that shouldn't access pframeMain
    // directly because it could still be running after the UI is closed.
    if (pframeMain)
    {
        // Don't repaint too often
        static int64 nLastRepaintRequest;
        if (GetTimeMillis() - nLastRepaintRequest < 100)
        {
            nNeedRepaint++;
            return;
        }
        nLastRepaintRequest = GetTimeMillis();

        printf("MainFrameRepaint\n");
        wxPaintEvent event;
        pframeMain->fRefresh = true;
        pframeMain->GetEventHandler()->AddPendingEvent(event);
    }
}

void CMainFrame::OnPaintListCtrl(wxPaintEvent& event)
{
    // Skip lets the listctrl do the paint, we're just hooking the message
    event.Skip();

    if (ptaskbaricon)
        ptaskbaricon->UpdateTooltip();

    //
    // Slower stuff
    //
    static int nTransactionCount;
    bool fPaintedBalance = false;
    if (GetTimeMillis() - nLastRepaintTime >= nRepaintInterval)
    {
        nLastRepaint = nNeedRepaint;
        nLastRepaintTime = GetTimeMillis();

        // Update listctrl contents
        if (!pwalletMain->vWalletUpdated.empty())
        {
            TRY_CRITICAL_BLOCK(pwalletMain->cs_mapWallet)
            {
                string strTop;
                if (m_listCtrl->GetItemCount())
                    strTop = (string)m_listCtrl->GetItemText(0);
                BOOST_FOREACH(uint256 hash, pwalletMain->vWalletUpdated)
                {
                    map<uint256, CWalletTx>::iterator mi = pwalletMain->mapWallet.find(hash);
                    if (mi != pwalletMain->mapWallet.end())
                        InsertTransaction((*mi).second, false);
                }
                pwalletMain->vWalletUpdated.clear();
                if (m_listCtrl->GetItemCount() && strTop != (string)m_listCtrl->GetItemText(0))
                    m_listCtrl->ScrollList(0, INT_MIN/2);
            }
        }

        // Balance total
        TRY_CRITICAL_BLOCK(pwalletMain->cs_mapWallet)
        {
            fPaintedBalance = true;
            m_staticTextBalance->SetLabel(FormatMoney(pwalletMain->GetBalance()) + "  ");

            // Count hidden and multi-line transactions
            nTransactionCount = 0;
            for (map<uint256, CWalletTx>::iterator it = pwalletMain->mapWallet.begin(); it != pwalletMain->mapWallet.end(); ++it)
            {
                CWalletTx& wtx = (*it).second;
                nTransactionCount += wtx.nLinesDisplayed;
            }
        }
    }
    if (!pwalletMain->vWalletUpdated.empty() || !fPaintedBalance)
        nNeedRepaint++;

    // Update status column of visible items only
    RefreshStatusColumn();

    // Update status bar
    static string strPrevWarning;
    string strWarning = GetWarnings("statusbar");
    if (strWarning != "")
        m_statusBar->SetStatusText(string("    ") + _(strWarning), 0);
    else if (strPrevWarning != "")
        m_statusBar->SetStatusText("", 0);
    strPrevWarning = strWarning;

    string strGen = "";
    if (fGenerateBitcoins)
        strGen = _("    Generating");
    if (fGenerateBitcoins && vNodes.empty())
        strGen = _("(not connected)");
    m_statusBar->SetStatusText(strGen, 1);

    string strStatus = strprintf(_("     %d connections     %d blocks     %d transactions"), vNodes.size(), nBestHeight, nTransactionCount);
    m_statusBar->SetStatusText(strStatus, 2);

    // Update receiving address
    string strDefaultAddress = PubKeyToAddress(pwalletMain->vchDefaultKey);
    if (m_textCtrlAddress->GetValue() != strDefaultAddress)
        m_textCtrlAddress->SetValue(strDefaultAddress);
}


void UIThreadCall(boost::function0<void> fn)
{
    // Call this with a function object created with bind.
    // bind needs all parameters to match the function's expected types
    // and all default parameters specified.  Some examples:
    //  UIThreadCall(bind(wxBell));
    //  UIThreadCall(bind(wxMessageBox, wxT("Message"), wxT("Title"), wxOK, (wxWindow*)NULL, -1, -1));
    //  UIThreadCall(bind(&CMainFrame::OnMenuHelpAbout, pframeMain, event));
    if (pframeMain)
    {
        wxCommandEvent event(wxEVT_UITHREADCALL);
        event.SetClientData((void*)new boost::function0<void>(fn));
        pframeMain->GetEventHandler()->AddPendingEvent(event);
    }
}

void CMainFrame::OnUIThreadCall(wxCommandEvent& event)
{
    boost::function0<void>* pfn = (boost::function0<void>*)event.GetClientData();
    (*pfn)();
    delete pfn;
}

void CMainFrame::OnMenuFileExit(wxCommandEvent& event)
{
    // File->Exit
    Close(true);
}

void CMainFrame::OnUpdateUIOptionsGenerate(wxUpdateUIEvent& event)
{
    event.Check(fGenerateBitcoins);
}

void CMainFrame::OnMenuOptionsChangeYourAddress(wxCommandEvent& event)
{
    // Options->Your Receiving Addresses
    CAddressBookDialog dialog(this, "", CAddressBookDialog::RECEIVING, false);
    if (!dialog.ShowModal())
        return;
}

void CMainFrame::OnMenuOptionsOptions(wxCommandEvent& event)
{
    // Options->Options
    COptionsDialog dialog(this);
    dialog.ShowModal();
}

void CMainFrame::OnMenuHelpAbout(wxCommandEvent& event)
{
    // Help->About
    CAboutDialog dialog(this);
    dialog.ShowModal();
}

void CMainFrame::OnButtonSend(wxCommandEvent& event)
{
    // Toolbar: Send
    CSendDialog dialog(this);
    dialog.ShowModal();
}

void CMainFrame::OnButtonAddressBook(wxCommandEvent& event)
{
    // Toolbar: Address Book
    CAddressBookDialog dialogAddr(this, "", CAddressBookDialog::SENDING, false);
    if (dialogAddr.ShowModal() == 2)
    {
        // Send
        CSendDialog dialogSend(this, dialogAddr.GetSelectedAddress());
        dialogSend.ShowModal();
    }
}

void CMainFrame::OnSetFocusAddress(wxFocusEvent& event)
{
    // Automatically select-all when entering window
    event.Skip();
    m_textCtrlAddress->SetSelection(-1, -1);
    fOnSetFocusAddress = true;
}

void CMainFrame::OnMouseEventsAddress(wxMouseEvent& event)
{
    event.Skip();
    if (fOnSetFocusAddress)
        m_textCtrlAddress->SetSelection(-1, -1);
    fOnSetFocusAddress = false;
}

void CMainFrame::OnButtonNew(wxCommandEvent& event)
{
    // Ask name
    CGetTextFromUserDialog dialog(this,
        _("New Receiving Address"),
        _("You should use a new address for each payment you receive.\n\nLabel"),
        "");
    if (!dialog.ShowModal())
        return;
    string strName = dialog.GetValue();

    // Generate new key
    string strAddress = PubKeyToAddress(pwalletMain->GetKeyFromKeyPool());

    // Save
    pwalletMain->SetAddressBookName(strAddress, strName);
    SetDefaultReceivingAddress(strAddress);
}

void CMainFrame::OnButtonCopy(wxCommandEvent& event)
{
    // Copy address box to clipboard
    if (wxTheClipboard->Open())
    {
        wxTheClipboard->SetData(new wxTextDataObject(m_textCtrlAddress->GetValue()));
        wxTheClipboard->Close();
    }
}

void CMainFrame::OnListItemActivated(wxListEvent& event)
{
    uint256 hash((string)GetItemText(m_listCtrl, event.GetIndex(), 1));
    CWalletTx wtx;
    CRITICAL_BLOCK(pwalletMain->cs_mapWallet)
    {
        map<uint256, CWalletTx>::iterator mi = pwalletMain->mapWallet.find(hash);
        if (mi == pwalletMain->mapWallet.end())
        {
            printf("CMainFrame::OnListItemActivated() : tx not found in mapWallet\n");
            return;
        }
        wtx = (*mi).second;
    }
    CTxDetailsDialog dialog(this, wtx);
    dialog.ShowModal();
    //CTxDetailsDialog* pdialog = new CTxDetailsDialog(this, wtx);
    //pdialog->Show();
}






//////////////////////////////////////////////////////////////////////////////
//
// CTxDetailsDialog
//

CTxDetailsDialog::CTxDetailsDialog(wxWindow* parent, CWalletTx wtx) : CTxDetailsDialogBase(parent)
{
#ifdef __WXMSW__
    SetSize(nScaleX * GetSize().GetWidth(), nScaleY * GetSize().GetHeight());
#endif
    CRITICAL_BLOCK(pwalletMain->cs_mapAddressBook)
    {
        string strHTML;
        strHTML.reserve(4000);
        strHTML += "<html><font face='verdana, arial, helvetica, sans-serif'>";

        int64 nTime = wtx.GetTxTime();
        int64 nCredit = wtx.GetCredit();
        int64 nDebit = wtx.GetDebit();
        int64 nNet = nCredit - nDebit;



        strHTML += _("<b>Status:</b> ") + FormatTxStatus(wtx);
        int nRequests = wtx.GetRequestCount();
        if (nRequests != -1)
        {
            if (nRequests == 0)
                strHTML += _(", has not been successfully broadcast yet");
            else if (nRequests == 1)
                strHTML += strprintf(_(", broadcast through %d node"), nRequests);
            else
                strHTML += strprintf(_(", broadcast through %d nodes"), nRequests);
        }
        strHTML += "<br>";

        strHTML += _("<b>Date:</b> ") + (nTime ? DateTimeStr(nTime) : "") + "<br>";


        //
        // From
        //
        if (wtx.IsCoinBase())
        {
            strHTML += _("<b>Source:</b> Generated<br>");
        }
        else if (!wtx.mapValue["from"].empty())
        {
            // Online transaction
            if (!wtx.mapValue["from"].empty())
                strHTML += _("<b>From:</b> ") + HtmlEscape(wtx.mapValue["from"]) + "<br>";
        }
        else
        {
            // Offline transaction
            if (nNet > 0)
            {
                // Credit
                BOOST_FOREACH(const CTxOut& txout, wtx.vout)
                {
                    if (pwalletMain->IsMine(txout))
                    {
                        vector<unsigned char> vchPubKey;
                        if (ExtractPubKey(txout.scriptPubKey, pwalletMain, vchPubKey))
                        {
                            string strAddress = PubKeyToAddress(vchPubKey);
                            if (pwalletMain->mapAddressBook.count(strAddress))
                            {
                                strHTML += string() + _("<b>From:</b> ") + _("unknown") + "<br>";
                                strHTML += _("<b>To:</b> ");
                                strHTML += HtmlEscape(strAddress);
                                if (!pwalletMain->mapAddressBook[strAddress].empty())
                                    strHTML += _(" (yours, label: ") + pwalletMain->mapAddressBook[strAddress] + ")";
                                else
                                    strHTML += _(" (yours)");
                                strHTML += "<br>";
                            }
                        }
                        break;
                    }
                }
            }
        }


        //
        // To
        //
        string strAddress;
        if (!wtx.mapValue["to"].empty())
        {
            // Online transaction
            strAddress = wtx.mapValue["to"];
            strHTML += _("<b>To:</b> ");
            if (pwalletMain->mapAddressBook.count(strAddress) && !pwalletMain->mapAddressBook[strAddress].empty())
                strHTML += pwalletMain->mapAddressBook[strAddress] + " ";
            strHTML += HtmlEscape(strAddress) + "<br>";
        }


        //
        // Amount
        //
        if (wtx.IsCoinBase() && nCredit == 0)
        {
            //
            // Coinbase
            //
            int64 nUnmatured = 0;
            BOOST_FOREACH(const CTxOut& txout, wtx.vout)
                nUnmatured += pwalletMain->GetCredit(txout);
            strHTML += _("<b>Credit:</b> ");
            if (wtx.IsInMainChain())
                strHTML += strprintf(_("(%s matures in %d more blocks)"), FormatMoney(nUnmatured).c_str(), wtx.GetBlocksToMaturity());
            else
                strHTML += _("(not accepted)");
            strHTML += "<br>";
        }
        else if (nNet > 0)
        {
            //
            // Credit
            //
            strHTML += _("<b>Credit:</b> ") + FormatMoney(nNet) + "<br>";
        }
        else
        {
            bool fAllFromMe = true;
            BOOST_FOREACH(const CTxIn& txin, wtx.vin)
                fAllFromMe = fAllFromMe && pwalletMain->IsMine(txin);

            bool fAllToMe = true;
            BOOST_FOREACH(const CTxOut& txout, wtx.vout)
                fAllToMe = fAllToMe && pwalletMain->IsMine(txout);

            if (fAllFromMe)
            {
                //
                // Debit
                //
                BOOST_FOREACH(const CTxOut& txout, wtx.vout)
                {
                    if (pwalletMain->IsMine(txout))
                        continue;

                    if (wtx.mapValue["to"].empty())
                    {
                        // Offline transaction
                        uint160 hash160;
                        if (ExtractHash160(txout.scriptPubKey, hash160))
                        {
                            string strAddress = Hash160ToAddress(hash160);
                            strHTML += _("<b>To:</b> ");
                            if (pwalletMain->mapAddressBook.count(strAddress) && !pwalletMain->mapAddressBook[strAddress].empty())
                                strHTML += pwalletMain->mapAddressBook[strAddress] + " ";
                            strHTML += strAddress;
                            strHTML += "<br>";
                        }
                    }

                    strHTML += _("<b>Debit:</b> ") + FormatMoney(-txout.nValue) + "<br>";
                }

                if (fAllToMe)
                {
                    // Payment to self
                    int64 nChange = wtx.GetChange();
                    int64 nValue = nCredit - nChange;
                    strHTML += _("<b>Debit:</b> ") + FormatMoney(-nValue) + "<br>";
                    strHTML += _("<b>Credit:</b> ") + FormatMoney(nValue) + "<br>";
                }

                int64 nTxFee = nDebit - wtx.GetValueOut();
                if (nTxFee > 0)
                    strHTML += _("<b>Transaction fee:</b> ") + FormatMoney(-nTxFee) + "<br>";
            }
            else
            {
                //
                // Mixed debit transaction
                //
                BOOST_FOREACH(const CTxIn& txin, wtx.vin)
                    if (pwalletMain->IsMine(txin))
                        strHTML += _("<b>Debit:</b> ") + FormatMoney(-pwalletMain->GetDebit(txin)) + "<br>";
                BOOST_FOREACH(const CTxOut& txout, wtx.vout)
                    if (pwalletMain->IsMine(txout))
                        strHTML += _("<b>Credit:</b> ") + FormatMoney(pwalletMain->GetCredit(txout)) + "<br>";
            }
        }

        strHTML += _("<b>Net amount:</b> ") + FormatMoney(nNet, true) + "<br>";


        //
        // Message
        //
        if (!wtx.mapValue["message"].empty())
            strHTML += string() + "<br><b>" + _("Message:") + "</b><br>" + HtmlEscape(wtx.mapValue["message"], true) + "<br>";
        if (!wtx.mapValue["comment"].empty())
            strHTML += string() + "<br><b>" + _("Comment:") + "</b><br>" + HtmlEscape(wtx.mapValue["comment"], true) + "<br>";

        if (wtx.IsCoinBase())
            strHTML += string() + "<br>" + _("Generated coins must wait 120 blocks before they can be spent.  When you generated this block, it was broadcast to the network to be added to the block chain.  If it fails to get into the chain, it will change to \"not accepted\" and not be spendable.  This may occasionally happen if another node generates a block within a few seconds of yours.") + "<br>";


        //
        // Debug view
        //
        if (fDebug)
        {
            strHTML += "<hr><br>debug print<br><br>";
            BOOST_FOREACH(const CTxIn& txin, wtx.vin)
                if (pwalletMain->IsMine(txin))
                    strHTML += "<b>Debit:</b> " + FormatMoney(-pwalletMain->GetDebit(txin)) + "<br>";
            BOOST_FOREACH(const CTxOut& txout, wtx.vout)
                if (pwalletMain->IsMine(txout))
                    strHTML += "<b>Credit:</b> " + FormatMoney(pwalletMain->GetCredit(txout)) + "<br>";

            strHTML += "<br><b>Transaction:</b><br>";
            strHTML += HtmlEscape(wtx.ToString(), true);

            strHTML += "<br><b>Inputs:</b><br>";
            CRITICAL_BLOCK(pwalletMain->cs_mapWallet)
            {
                BOOST_FOREACH(const CTxIn& txin, wtx.vin)
                {
                    COutPoint prevout = txin.prevout;
                    map<uint256, CWalletTx>::iterator mi = pwalletMain->mapWallet.find(prevout.hash);
                    if (mi != pwalletMain->mapWallet.end())
                    {
                        const CWalletTx& prev = (*mi).second;
                        if (prevout.n < prev.vout.size())
                        {
                            strHTML += HtmlEscape(prev.ToString(), true);
                            strHTML += " &nbsp;&nbsp; " + FormatTxStatus(prev) + ", ";
                            strHTML = strHTML + "IsMine=" + (pwalletMain->IsMine(prev.vout[prevout.n]) ? "true" : "false") + "<br>";
                        }
                    }
                }
            }
        }



        strHTML += "</font></html>";
        string(strHTML.begin(), strHTML.end()).swap(strHTML);
        m_htmlWin->SetPage(strHTML);
        m_buttonOK->SetFocus();
    }
}

void CTxDetailsDialog::OnButtonOK(wxCommandEvent& event)
{
    EndModal(false);
}






//////////////////////////////////////////////////////////////////////////////
//
// Startup folder
//

#ifdef __WXMSW__
string StartupShortcutPath()
{
    return MyGetSpecialFolderPath(CSIDL_STARTUP, true) + "\\Bitcoin.lnk";
}

bool GetStartOnSystemStartup()
{
    return filesystem::exists(StartupShortcutPath().c_str());
}

void SetStartOnSystemStartup(bool fAutoStart)
{
    // If the shortcut exists already, remove it for updating
    remove(StartupShortcutPath().c_str());

    if (fAutoStart)
    {
        CoInitialize(NULL);

        // Get a pointer to the IShellLink interface.
        IShellLink* psl = NULL;
        HRESULT hres = CoCreateInstance(CLSID_ShellLink, NULL,
                                CLSCTX_INPROC_SERVER, IID_IShellLink,
                                reinterpret_cast<void**>(&psl));

        if (SUCCEEDED(hres))
        {
            // Get the current executable path
            TCHAR pszExePath[MAX_PATH];
            GetModuleFileName(NULL, pszExePath, sizeof(pszExePath));

            // Set the path to the shortcut target
            psl->SetPath(pszExePath);
            PathRemoveFileSpec(pszExePath);
            psl->SetWorkingDirectory(pszExePath);
            psl->SetShowCmd(SW_SHOWMINNOACTIVE);

            // Query IShellLink for the IPersistFile interface for
            // saving the shortcut in persistent storage.
            IPersistFile* ppf = NULL;
            hres = psl->QueryInterface(IID_IPersistFile,
                                       reinterpret_cast<void**>(&ppf));
            if (SUCCEEDED(hres))
            {
                WCHAR pwsz[MAX_PATH];
                // Ensure that the string is ANSI.
                MultiByteToWideChar(CP_ACP, 0, StartupShortcutPath().c_str(), -1, pwsz, MAX_PATH);
                // Save the link by calling IPersistFile::Save.
                hres = ppf->Save(pwsz, TRUE);
                ppf->Release();
            }
            psl->Release();
        }
        CoUninitialize();
    }
}

#elif defined(__WXGTK__)

// Follow the Desktop Application Autostart Spec:
//  http://standards.freedesktop.org/autostart-spec/autostart-spec-latest.html

boost::filesystem::path GetAutostartDir()
{
    namespace fs = boost::filesystem;

    char* pszConfigHome = getenv("XDG_CONFIG_HOME");
    if (pszConfigHome) return fs::path(pszConfigHome) / fs::path("autostart");
    char* pszHome = getenv("HOME");
    if (pszHome) return fs::path(pszHome) / fs::path(".config/autostart");
    return fs::path();
}

boost::filesystem::path GetAutostartFilePath()
{
    return GetAutostartDir() / boost::filesystem::path("bitcoin.desktop");
}

bool GetStartOnSystemStartup()
{
    boost::filesystem::ifstream optionFile(GetAutostartFilePath());
    if (!optionFile.good())
        return false;
    // Scan through file for "Hidden=true":
    string line;
    while (!optionFile.eof())
    {
        getline(optionFile, line);
        if (line.find("Hidden") != string::npos &&
            line.find("true") != string::npos)
            return false;
    }
    optionFile.close();

    return true;
}

void SetStartOnSystemStartup(bool fAutoStart)
{
    if (!fAutoStart)
    {
        unlink(GetAutostartFilePath().native_file_string().c_str());
    }
    else
    {
        char pszExePath[MAX_PATH+1];
        memset(pszExePath, 0, sizeof(pszExePath));
        if (readlink("/proc/self/exe", pszExePath, sizeof(pszExePath)-1) == -1)
            return;

        boost::filesystem::create_directories(GetAutostartDir());

        boost::filesystem::ofstream optionFile(GetAutostartFilePath(), ios_base::out|ios_base::trunc);
        if (!optionFile.good())
        {
            wxMessageBox(_("Cannot write autostart/bitcoin.desktop file"), "Bitcoin");
            return;
        }
        // Write a bitcoin.desktop file to the autostart directory:
        optionFile << "[Desktop Entry]\n";
        optionFile << "Type=Application\n";
        optionFile << "Name=Bitcoin\n";
        optionFile << "Exec=" << pszExePath << "\n";
        optionFile << "Terminal=false\n";
        optionFile << "Hidden=false\n";
        optionFile.close();
    }
}
#else

// TODO: OSX startup stuff; see:
// http://developer.apple.com/mac/library/documentation/MacOSX/Conceptual/BPSystemStartup/Articles/CustomLogin.html

bool GetStartOnSystemStartup() { return false; }
void SetStartOnSystemStartup(bool fAutoStart) { }

#endif






//////////////////////////////////////////////////////////////////////////////
//
// COptionsDialog
//

COptionsDialog::COptionsDialog(wxWindow* parent) : COptionsDialogBase(parent)
{
    // Set up list box of page choices
    m_listBox->Append(_("Main"));
    m_listBox->Append(_("Transaction Fees"));
    m_listBox->SetSelection(0);
    SelectPage(0);
#ifndef __WXMSW__
    SetSize(1.0 * GetSize().GetWidth(), 1.2 * GetSize().GetHeight());
#else
    SetSize(nScaleX * GetSize().GetWidth(), nScaleY * GetSize().GetHeight());
#endif
#if defined(__WXGTK__) || defined(__WXMAC_OSX__)
    m_checkBoxStartOnSystemStartup->SetLabel(_("&Start Bitcoin on window system startup"));
    if (!GetBoolArg("-minimizetotray"))
    {
        // Minimize to tray is just too buggy on Linux
        fMinimizeToTray = false;
        m_checkBoxMinimizeToTray->SetValue(false);
        m_checkBoxMinimizeToTray->Enable(false);
        m_checkBoxMinimizeOnClose->SetLabel(_("&Minimize on close"));
    }
#endif
#ifdef __WXMAC_OSX__
    m_checkBoxStartOnSystemStartup->Enable(false); // not implemented yet
#endif

    // Init values
    m_textCtrlBaseTransactionFee->SetValue(FormatMoney(nBaseTransactionFee));
    m_textCtrlPerKBTransactionFee->SetValue(FormatMoney(nPerKBTransactionFee));
    m_checkBoxOverrideTransactionFee->SetValue(fOverrideTransactionFee);
    m_checkBoxStartOnSystemStartup->SetValue(fTmpStartOnSystemStartup = GetStartOnSystemStartup());
    m_checkBoxMinimizeToTray->SetValue(fMinimizeToTray);
    m_checkBoxMinimizeOnClose->SetValue(fMinimizeOnClose);
    if (fHaveUPnP)
        m_checkBoxUseUPnP->SetValue(fUseUPnP);
    else
        m_checkBoxUseUPnP->Enable(false);
    m_checkBoxUseProxy->SetValue(fUseProxy);
    m_textCtrlProxyIP->Enable(fUseProxy);
    m_textCtrlProxyPort->Enable(fUseProxy);
    m_staticTextProxyIP->Enable(fUseProxy);
    m_staticTextProxyPort->Enable(fUseProxy);
    m_textCtrlProxyIP->SetValue(addrProxy.ToStringIP());
    m_textCtrlProxyPort->SetValue(addrProxy.ToStringPort());

    m_buttonOK->SetFocus();
}

void COptionsDialog::SelectPage(int nPage)
{
    m_panelMain->Show(nPage == 0);
    m_panelFeeOptions->Show(nPage == 1);

    m_scrolledWindow->Layout();
    m_scrolledWindow->SetScrollbars(0, 0, 0, 0, 0, 0);
}

void COptionsDialog::OnListBox(wxCommandEvent& event)
{
    SelectPage(event.GetSelection());
}

void COptionsDialog::OnKillFocusBaseTransactionFee(wxFocusEvent& event)
{
    event.Skip();
    int64 nTmp = nBaseTransactionFee;
    ParseMoney(m_textCtrlBaseTransactionFee->GetValue(), nTmp);
    m_textCtrlBaseTransactionFee->SetValue(FormatMoney(nTmp));
}

void COptionsDialog::OnKillFocusPerKBTransactionFee(wxFocusEvent& event)
{
    event.Skip();
    int64 nTmp = nPerKBTransactionFee;
    ParseMoney(m_textCtrlPerKBTransactionFee->GetValue(), nTmp);
    m_textCtrlPerKBTransactionFee->SetValue(FormatMoney(nTmp));
}

void COptionsDialog::OnCheckBoxUseProxy(wxCommandEvent& event)
{
    m_textCtrlProxyIP->Enable(event.IsChecked());
    m_textCtrlProxyPort->Enable(event.IsChecked());
    m_staticTextProxyIP->Enable(event.IsChecked());
    m_staticTextProxyPort->Enable(event.IsChecked());
}

CAddress COptionsDialog::GetProxyAddr()
{
    // Be careful about byte order, addr.ip and addr.port are big endian
    CAddress addr(m_textCtrlProxyIP->GetValue() + ":" + m_textCtrlProxyPort->GetValue());
    if (addr.ip == INADDR_NONE)
        addr.ip = addrProxy.ip;
    int nPort = atoi(m_textCtrlProxyPort->GetValue());
    addr.port = htons(nPort);
    if (nPort <= 0 || nPort > USHRT_MAX)
        addr.port = addrProxy.port;
    return addr;
}

void COptionsDialog::OnKillFocusProxy(wxFocusEvent& event)
{
    event.Skip();
    m_textCtrlProxyIP->SetValue(GetProxyAddr().ToStringIP());
    m_textCtrlProxyPort->SetValue(GetProxyAddr().ToStringPort());
}


void COptionsDialog::OnButtonOK(wxCommandEvent& event)
{
    OnButtonApply(event);
    EndModal(false);
}

void COptionsDialog::OnButtonCancel(wxCommandEvent& event)
{
    EndModal(false);
}

void COptionsDialog::OnButtonApply(wxCommandEvent& event)
{
    CWalletDB walletdb(pwalletMain->strWalletFile);

    int64 nPrevTransactionFee = nBaseTransactionFee;
    if (ParseMoney(m_textCtrlBaseTransactionFee->GetValue(), nBaseTransactionFee) && nBaseTransactionFee != nPrevTransactionFee)
        walletdb.WriteSetting("nBaseTransactionFee", nBaseTransactionFee);

    nPrevTransactionFee = nPerKBTransactionFee;
    if (ParseMoney(m_textCtrlPerKBTransactionFee->GetValue(), nPerKBTransactionFee) && nPerKBTransactionFee != nPrevTransactionFee)
        walletdb.WriteSetting("nPerKBTransactionFee", nPerKBTransactionFee);

    if (fOverrideTransactionFee != m_checkBoxOverrideTransactionFee->GetValue())
    {
        fOverrideTransactionFee = m_checkBoxOverrideTransactionFee->GetValue();
        walletdb.WriteSetting("fOverrideTransactionFee", fOverrideTransactionFee);
    }

    if (fTmpStartOnSystemStartup != m_checkBoxStartOnSystemStartup->GetValue())
    {
        fTmpStartOnSystemStartup = m_checkBoxStartOnSystemStartup->GetValue();
        SetStartOnSystemStartup(fTmpStartOnSystemStartup);
    }

    if (fMinimizeToTray != m_checkBoxMinimizeToTray->GetValue())
    {
        fMinimizeToTray = m_checkBoxMinimizeToTray->GetValue();
        walletdb.WriteSetting("fMinimizeToTray", fMinimizeToTray);
        ptaskbaricon->Show(fMinimizeToTray || fClosedToTray);
    }

    if (fMinimizeOnClose != m_checkBoxMinimizeOnClose->GetValue())
    {
        fMinimizeOnClose = m_checkBoxMinimizeOnClose->GetValue();
        walletdb.WriteSetting("fMinimizeOnClose", fMinimizeOnClose);
    }

    if (fHaveUPnP && fUseUPnP != m_checkBoxUseUPnP->GetValue())
    {
        fUseUPnP = m_checkBoxUseUPnP->GetValue();
        walletdb.WriteSetting("fUseUPnP", fUseUPnP);
        MapPort(fUseUPnP);
    }

    fUseProxy = m_checkBoxUseProxy->GetValue();
    walletdb.WriteSetting("fUseProxy", fUseProxy);

    addrProxy = GetProxyAddr();
    walletdb.WriteSetting("addrProxy", addrProxy);
}






//////////////////////////////////////////////////////////////////////////////
//
// CAboutDialog
//

CAboutDialog::CAboutDialog(wxWindow* parent) : CAboutDialogBase(parent)
{
    m_staticTextVersion->SetLabel(strprintf(_("version %s"), FormatFullVersion().c_str()));

    // Change (c) into UTF-8 or ANSI copyright symbol
    wxString str = m_staticTextMain->GetLabel();
#if wxUSE_UNICODE
    str.Replace("(c)", wxString::FromUTF8("\xC2\xA9"));
#else
    str.Replace("(c)", "\xA9");
#endif
    m_staticTextMain->SetLabel(str);
#ifndef __WXMSW__
    // Resize on Linux to make the window fit the text.
    // The text was wrapped manually rather than using the Wrap setting because
    // the wrap would be too small on Linux and it can't be changed at this point.
    wxFont fontTmp = m_staticTextMain->GetFont();
    if (fontTmp.GetPointSize() > 8);
        fontTmp.SetPointSize(8);
    m_staticTextMain->SetFont(fontTmp);
    SetSize(GetSize().GetWidth() + 44, GetSize().GetHeight() + 10);
#else
    SetSize(nScaleX * GetSize().GetWidth(), nScaleY * GetSize().GetHeight());
#endif
}

void CAboutDialog::OnButtonOK(wxCommandEvent& event)
{
    EndModal(false);
}






//////////////////////////////////////////////////////////////////////////////
//
// CSendDialog
//

CSendDialog::CSendDialog(wxWindow* parent, const wxString& strAddress) : CSendDialogBase(parent)
{
    // Init
    m_textCtrlAddress->SetValue(strAddress);
    m_choiceTransferType->SetSelection(0);
    m_bitmapCheckMark->Show(false);
    fEnabledPrev = true;
    m_textCtrlAddress->SetFocus();
    
    //// todo: should add a display of your balance for convenience
#ifndef __WXMSW__
    wxFont fontTmp = m_staticTextInstructions->GetFont();
    if (fontTmp.GetPointSize() > 9);
        fontTmp.SetPointSize(9);
    m_staticTextInstructions->SetFont(fontTmp);
    SetSize(725, 180);
#else
    SetSize(nScaleX * GetSize().GetWidth(), nScaleY * GetSize().GetHeight());
#endif
    
    // Set Icon
    if (nScaleX == 1.0 && nScaleY == 1.0) // We don't have icons of the proper size otherwise
    {
        wxIcon iconSend;
        iconSend.CopyFromBitmap(wxBitmap(send16noshadow_xpm));
        SetIcon(iconSend);
    }
#ifdef __WXMSW__
    else
        SetIcon(wxICON(bitcoin));
#endif

    // Fixup the tab order
    m_buttonPaste->MoveAfterInTabOrder(m_buttonCancel);
    m_buttonAddress->MoveAfterInTabOrder(m_buttonPaste);
    this->Layout();
}

void CSendDialog::OnKillFocusAmount(wxFocusEvent& event)
{
    // Reformat the amount
    event.Skip();
    if (m_textCtrlAmount->GetValue().Trim().empty())
        return;
    int64 nTmp;
    if (ParseMoney(m_textCtrlAmount->GetValue(), nTmp))
        m_textCtrlAmount->SetValue(FormatMoney(nTmp));
}

void CSendDialog::OnButtonAddressBook(wxCommandEvent& event)
{
    // Open address book
    CAddressBookDialog dialog(this, m_textCtrlAddress->GetValue(), CAddressBookDialog::SENDING, true);
    if (dialog.ShowModal())
        m_textCtrlAddress->SetValue(dialog.GetSelectedAddress());
}

void CSendDialog::OnButtonPaste(wxCommandEvent& event)
{
    // Copy clipboard to address box
    if (wxTheClipboard->Open())
    {
        if (wxTheClipboard->IsSupported(wxDF_TEXT))
        {
            wxTextDataObject data;
            wxTheClipboard->GetData(data);
            m_textCtrlAddress->SetValue(data.GetText());
        }
        wxTheClipboard->Close();
    }
}

void CSendDialog::OnButtonSend(wxCommandEvent& event)
{
    static CCriticalSection cs_sendlock;
    TRY_CRITICAL_BLOCK(cs_sendlock)
    {
        CWalletTx wtx;
        string strAddress = (string)m_textCtrlAddress->GetValue();

        // Parse amount
        int64 nValue = 0;
        if (!ParseMoney(m_textCtrlAmount->GetValue(), nValue) || nValue <= 0)
        {
            wxMessageBox(_("Error in amount  "), _("Send Coins"));
            return;
        }
        if (nValue > pwalletMain->GetBalance())
        {
            wxMessageBox(_("Amount exceeds your balance  "), _("Send Coins"));
            return;
        }
<<<<<<< HEAD
        if (nValue + nTransactionFee > pwalletMain->GetBalance())
        {
            wxMessageBox(string(_("Total exceeds your balance when the ")) + FormatMoney(nTransactionFee) + _(" transaction fee is included  "), _("Send Coins"));
            return;
        }
=======
>>>>>>> 5b97628d

        // Parse bitcoin address
        uint160 hash160;
        bool fBitcoinAddress = AddressToHash160(strAddress, hash160);

        if (fBitcoinAddress)
        {
	    CRITICAL_BLOCK(cs_main)
	    {
                // Send to bitcoin address
                CScript scriptPubKey;
                scriptPubKey << OP_DUP << OP_HASH160 << hash160 << OP_EQUALVERIFY << OP_CHECKSIG;

<<<<<<< HEAD
                string strError = pwalletMain->SendMoney(scriptPubKey, nValue, wtx, true);
=======
                CReserveKey keyReserve;
                string strError = SendMoney(scriptPubKey, nValue, wtx, keyReserve, true);
>>>>>>> 5b97628d
                if (strError == "")
                    wxMessageBox(_("Payment sent  "), _("Sending..."));
                else if (strError == "ABORTED")
                    return; // leave send dialog open
                else
                {
                    wxMessageBox(strError + "  ", _("Sending..."));
                    EndModal(false);
                    return;
                }
	    }
        }
        else
        {
            // Parse IP address
            CAddress addr(strAddress);
            if (!addr.IsValid())
            {
                wxMessageBox(_("Invalid address  "), _("Send Coins"));
                return;
            }

            // Message
            wtx.mapValue["to"] = strAddress;

            // Send to IP address
            CSendingDialog* pdialog = new CSendingDialog(this, addr, nValue, wtx);
            if (!pdialog->ShowModal())
                return;
        }

        CRITICAL_BLOCK(pwalletMain->cs_mapAddressBook)
            if (!pwalletMain->mapAddressBook.count(strAddress))
                pwalletMain->SetAddressBookName(strAddress, "");

        EndModal(true);
    }
}

void CSendDialog::OnButtonCancel(wxCommandEvent& event)
{
    // Cancel
    EndModal(false);
}






//////////////////////////////////////////////////////////////////////////////
//
// CSendingDialog
//

CSendingDialog::CSendingDialog(wxWindow* parent, const CAddress& addrIn, int64 nPriceIn, const CWalletTx& wtxIn) : CSendingDialogBase(NULL) // we have to give null so parent can't destroy us
{
    addr = addrIn;
    nPrice = nPriceIn;
    wtx = wtxIn;
    start = wxDateTime::UNow();
    memset(pszStatus, 0, sizeof(pszStatus));
    fCanCancel = true;
    fAbort = false;
    fSuccess = false;
    fUIDone = false;
    fWorkDone = false;
#ifndef __WXMSW__
    SetSize(1.2 * GetSize().GetWidth(), 1.08 * GetSize().GetHeight());
#else
    SetSize(nScaleX * GetSize().GetWidth(), nScaleY * GetSize().GetHeight());
#endif

    SetTitle(strprintf(_("Sending %s to %s"), FormatMoney(nPrice).c_str(), wtx.mapValue["to"].c_str()));
    m_textCtrlStatus->SetValue("");

    CreateThread(SendingDialogStartTransfer, this);
}

CSendingDialog::~CSendingDialog()
{
    printf("~CSendingDialog()\n");
}

void CSendingDialog::Close()
{
    // Last one out turn out the lights.
    // fWorkDone signals that work side is done and UI thread should call destroy.
    // fUIDone signals that UI window has closed and work thread should call destroy.
    // This allows the window to disappear and end modality when cancelled
    // without making the user wait for ConnectNode to return.  The dialog object
    // hangs around in the background until the work thread exits.
    if (IsModal())
        EndModal(fSuccess);
    else
        Show(false);
    if (fWorkDone)
        Destroy();
    else
        fUIDone = true;
}

void CSendingDialog::OnClose(wxCloseEvent& event)
{
    if (!event.CanVeto() || fWorkDone || fAbort || !fCanCancel)
    {
        Close();
    }
    else
    {
        event.Veto();
        wxCommandEvent cmdevent;
        OnButtonCancel(cmdevent);
    }
}

void CSendingDialog::OnButtonOK(wxCommandEvent& event)
{
    if (fWorkDone)
        Close();
}

void CSendingDialog::OnButtonCancel(wxCommandEvent& event)
{
    if (fCanCancel)
        fAbort = true;
}

void CSendingDialog::OnPaint(wxPaintEvent& event)
{
    event.Skip();
    if (strlen(pszStatus) > 130)
        m_textCtrlStatus->SetValue(string("\n") + pszStatus);
    else
        m_textCtrlStatus->SetValue(string("\n\n") + pszStatus);
    m_staticTextSending->SetFocus();
    if (!fCanCancel)
        m_buttonCancel->Enable(false);
    if (fWorkDone)
    {
        m_buttonOK->Enable(true);
        m_buttonOK->SetFocus();
        m_buttonCancel->Enable(false);
    }
    if (fAbort && fCanCancel && IsShown())
    {
        strcpy(pszStatus, _("CANCELLED"));
        m_buttonOK->Enable(true);
        m_buttonOK->SetFocus();
        m_buttonCancel->Enable(false);
        m_buttonCancel->SetLabel(_("Cancelled"));
        Close();
        wxMessageBox(_("Transfer cancelled  "), _("Sending..."), wxOK, this);
    }
}


//
// Everything from here on is not in the UI thread and must only communicate
// with the rest of the dialog through variables and calling repaint.
//

void CSendingDialog::Repaint()
{
    Refresh();
    wxPaintEvent event;
    GetEventHandler()->AddPendingEvent(event);
}

bool CSendingDialog::Status()
{
    if (fUIDone)
    {
        Destroy();
        return false;
    }
    if (fAbort && fCanCancel)
    {
        memset(pszStatus, 0, 10);
        strcpy(pszStatus, _("CANCELLED"));
        Repaint();
        fWorkDone = true;
        return false;
    }
    return true;
}

bool CSendingDialog::Status(const string& str)
{
    if (!Status())
        return false;

    // This can be read by the UI thread at any time,
    // so copy in a way that can be read cleanly at all times.
    memset(pszStatus, 0, min(str.size()+1, sizeof(pszStatus)));
    strlcpy(pszStatus, str.c_str(), sizeof(pszStatus));

    Repaint();
    return true;
}

bool CSendingDialog::Error(const string& str)
{
    fCanCancel = false;
    fWorkDone = true;
    Status(string(_("Error: ")) + str);
    return false;
}

void SendingDialogStartTransfer(void* parg)
{
    ((CSendingDialog*)parg)->StartTransfer();
}

void CSendingDialog::StartTransfer()
{
    // Make sure we have enough money
<<<<<<< HEAD
    if (nPrice + nTransactionFee > pwalletMain->GetBalance())
=======
    if (nPrice > GetBalance())
>>>>>>> 5b97628d
    {
        Error(_("Insufficient funds"));
        return;
    }

    // We may have connected already for product details
    if (!Status(_("Connecting...")))
        return;
    CNode* pnode = ConnectNode(addr, 15 * 60);
    if (!pnode)
    {
        Error(_("Unable to connect"));
        return;
    }

    // Send order to seller, with response going to OnReply2 via event handler
    if (!Status(_("Requesting public key...")))
        return;
    pnode->PushRequest("checkorder", wtx, SendingDialogOnReply2, this);
}

void SendingDialogOnReply2(void* parg, CDataStream& vRecv)
{
    ((CSendingDialog*)parg)->OnReply2(vRecv);
}

void CSendingDialog::OnReply2(CDataStream& vRecv)
{
    if (!Status(_("Received public key...")))
        return;

    CScript scriptPubKey;
    int nRet;
    try
    {
        vRecv >> nRet;
        if (nRet > 0)
        {
            string strMessage;
            if (!vRecv.empty())
                vRecv >> strMessage;
            if (nRet == 2)
                Error(_("Recipient is not accepting transactions sent by IP address"));
            else
                Error(_("Transfer was not accepted"));
            //// todo: enlarge the window and enable a hidden white box to put seller's message
            return;
        }
        vRecv >> scriptPubKey;
    }
    catch (...)
    {
        //// what do we want to do about this?
        Error(_("Invalid response received"));
        return;
    }

    // Pause to give the user a chance to cancel
    while (wxDateTime::UNow() < start + wxTimeSpan(0, 0, 0, 2 * 1000))
    {
        Sleep(200);
        if (!Status())
            return;
    }

    CRITICAL_BLOCK(cs_main)
    {
        // Pay
        if (!Status(_("Creating transaction...")))
            return;
<<<<<<< HEAD
        if (nPrice + nTransactionFee > pwalletMain->GetBalance())
=======
        if (nPrice > GetBalance())
>>>>>>> 5b97628d
        {
            Error(_("Insufficient funds"));
            return;
        }
        CReserveKey reservekey(pwalletMain);
        int64 nFeeRequired;
        if (!pwalletMain->CreateTransaction(scriptPubKey, nPrice, wtx, reservekey, nFeeRequired))
        {
<<<<<<< HEAD
            if (nPrice + nFeeRequired > pwalletMain->GetBalance())
                Error(strprintf(_("This transaction requires a transaction fee of at least %s because of its amount, complexity, or use of recently received funds"), FormatMoney(nFeeRequired).c_str()));
=======
            if (nPrice + nFeeRequired > GetBalance())
            {
                unsigned int nBytes = ::GetSerializeSize(*(CTransaction*)&wtx, SER_NETWORK);
                int64 nPayFee = nBaseTransactionFee + nPerKBTransactionFee * ((int64)nBytes / 1000);
                if (nPayFee == nFeeRequired)
                    Error(strprintf(_("Based on your fee settings, this transaction requires a fee of at least %s, putting its total over your balance. You can change those settings in the Options dialog, or via the settxfee RPC command."), FormatMoney(nFeeRequired).c_str()));
                else
                    Error(strprintf(_("This transaction requires a transaction fee of at least %s because of its amount, complexity, or use of recently received funds, putting its total over your balance."), FormatMoney(nFeeRequired).c_str()));
            }
>>>>>>> 5b97628d
            else
                Error(_("Transaction creation failed"));
            return;
        }

        unsigned int nBytes = ::GetSerializeSize(*(CTransaction*)&wtx, SER_NETWORK);
        int64 nPayFee = nBaseTransactionFee + nPerKBTransactionFee * ((int64)nBytes / 1000);

        // Transaction fee
        if (!ThreadSafeAskFee(nFeeRequired, nPayFee, _("Sending..."), this))
        {
            Error(_("Transaction aborted"));
            return;
        }

        // Make sure we're still connected
        CNode* pnode = ConnectNode(addr, 2 * 60 * 60);
        if (!pnode)
        {
            Error(_("Lost connection, transaction cancelled"));
            return;
        }

        // Last chance to cancel
        Sleep(50);
        if (!Status())
            return;
        fCanCancel = false;
        if (fAbort)
        {
            fCanCancel = true;
            if (!Status())
                return;
            fCanCancel = false;
        }
        if (!Status(_("Sending payment...")))
            return;

        // Commit
        if (!pwalletMain->CommitTransaction(wtx, reservekey))
        {
            Error(_("The transaction was rejected.  This might happen if some of the coins in your wallet were already spent, such as if you used a copy of wallet.dat and coins were spent in the copy but not marked as spent here."));
            return;
        }

        // Send payment tx to seller, with response going to OnReply3 via event handler
        CWalletTx wtxSend = wtx;
        wtxSend.fFromMe = false;
        pnode->PushRequest("submitorder", wtxSend, SendingDialogOnReply3, this);

        Status(_("Waiting for confirmation..."));
        MainFrameRepaint();
    }
}

void SendingDialogOnReply3(void* parg, CDataStream& vRecv)
{
    ((CSendingDialog*)parg)->OnReply3(vRecv);
}

void CSendingDialog::OnReply3(CDataStream& vRecv)
{
    int nRet;
    try
    {
        vRecv >> nRet;
        if (nRet > 0)
        {
            Error(_("The payment was sent, but the recipient was unable to verify it.\n"
                    "The transaction is recorded and will credit to the recipient,\n"
                    "but the comment information will be blank."));
            return;
        }
    }
    catch (...)
    {
        //// what do we want to do about this?
        Error(_("Payment was sent, but an invalid response was received"));
        return;
    }

    fSuccess = true;
    fWorkDone = true;
    Status(_("Payment completed"));
}






//////////////////////////////////////////////////////////////////////////////
//
// CAddressBookDialog
//

CAddressBookDialog::CAddressBookDialog(wxWindow* parent, const wxString& strInitSelected, int nPageIn, bool fDuringSendIn) : CAddressBookDialogBase(parent)
{
#ifdef __WXMSW__
    SetSize(nScaleX * GetSize().GetWidth(), nScaleY * GetSize().GetHeight());
#endif

    // Set initially selected page
    wxNotebookEvent event;
    event.SetSelection(nPageIn);
    OnNotebookPageChanged(event);
    m_notebook->ChangeSelection(nPageIn);

    fDuringSend = fDuringSendIn;
    if (!fDuringSend)
        m_buttonCancel->Show(false);

    // Set Icon
    if (nScaleX == 1.0 && nScaleY == 1.0) // We don't have icons of the proper size otherwise
    {
        wxIcon iconAddressBook;
        iconAddressBook.CopyFromBitmap(wxBitmap(addressbook16_xpm));
        SetIcon(iconAddressBook);
    }
#ifdef __WXMSW__
    else
        SetIcon(wxICON(bitcoin));
#endif

    // Init column headers
    m_listCtrlSending->InsertColumn(0, _("Name"), wxLIST_FORMAT_LEFT, 200);
    m_listCtrlSending->InsertColumn(1, _("Address"), wxLIST_FORMAT_LEFT, 350);
    m_listCtrlSending->SetFocus();
    m_listCtrlReceiving->InsertColumn(0, _("Label"), wxLIST_FORMAT_LEFT, 200);
    m_listCtrlReceiving->InsertColumn(1, _("Bitcoin Address"), wxLIST_FORMAT_LEFT, 350);
    m_listCtrlReceiving->SetFocus();

    // Fill listctrl with address book data
    CRITICAL_BLOCK(pwalletMain->cs_mapKeys)
    CRITICAL_BLOCK(pwalletMain->cs_mapAddressBook)
    {
        string strDefaultReceiving = (string)pframeMain->m_textCtrlAddress->GetValue();
        BOOST_FOREACH(const PAIRTYPE(string, string)& item, pwalletMain->mapAddressBook)
        {
            string strAddress = item.first;
            string strName = item.second;
            uint160 hash160;
            bool fMine = (AddressToHash160(strAddress, hash160) && mapPubKeys.count(hash160));
            wxListCtrl* plistCtrl = fMine ? m_listCtrlReceiving : m_listCtrlSending;
            int nIndex = InsertLine(plistCtrl, strName, strAddress);
            if (strAddress == (fMine ? strDefaultReceiving : string(strInitSelected)))
                plistCtrl->SetItemState(nIndex, wxLIST_STATE_SELECTED|wxLIST_STATE_FOCUSED, wxLIST_STATE_SELECTED|wxLIST_STATE_FOCUSED);
        }
    }
}

wxString CAddressBookDialog::GetSelectedAddress()
{
    int nIndex = GetSelection(m_listCtrl);
    if (nIndex == -1)
        return "";
    return GetItemText(m_listCtrl, nIndex, 1);
}

wxString CAddressBookDialog::GetSelectedSendingAddress()
{
    int nIndex = GetSelection(m_listCtrlSending);
    if (nIndex == -1)
        return "";
    return GetItemText(m_listCtrlSending, nIndex, 1);
}

wxString CAddressBookDialog::GetSelectedReceivingAddress()
{
    int nIndex = GetSelection(m_listCtrlReceiving);
    if (nIndex == -1)
        return "";
    return GetItemText(m_listCtrlReceiving, nIndex, 1);
}

void CAddressBookDialog::OnNotebookPageChanged(wxNotebookEvent& event)
{
    event.Skip();
    nPage = event.GetSelection();
    if (nPage == SENDING)
        m_listCtrl = m_listCtrlSending;
    else if (nPage == RECEIVING)
        m_listCtrl = m_listCtrlReceiving;
    m_buttonDelete->Show(nPage == SENDING);
    m_buttonCopy->Show(nPage == RECEIVING);
    this->Layout();
    m_listCtrl->SetFocus();
}

void CAddressBookDialog::OnListEndLabelEdit(wxListEvent& event)
{
    // Update address book with edited name
    event.Skip();
    if (event.IsEditCancelled())
        return;
    string strAddress = (string)GetItemText(m_listCtrl, event.GetIndex(), 1);
    pwalletMain->SetAddressBookName(strAddress, string(event.GetText()));
    pframeMain->RefreshListCtrl();
}

void CAddressBookDialog::OnListItemSelected(wxListEvent& event)
{
    event.Skip();
    if (nPage == RECEIVING)
        SetDefaultReceivingAddress((string)GetSelectedReceivingAddress());
}

void CAddressBookDialog::OnListItemActivated(wxListEvent& event)
{
    event.Skip();
    if (fDuringSend)
    {
        // Doubleclick returns selection
        EndModal(GetSelectedAddress() != "" ? 2 : 0);
        return;
    }

    // Doubleclick edits item
    wxCommandEvent event2;
    OnButtonEdit(event2);
}

void CAddressBookDialog::OnButtonDelete(wxCommandEvent& event)
{
    if (nPage != SENDING)
        return;
    for (int nIndex = m_listCtrl->GetItemCount()-1; nIndex >= 0; nIndex--)
    {
        if (m_listCtrl->GetItemState(nIndex, wxLIST_STATE_SELECTED))
        {
            string strAddress = (string)GetItemText(m_listCtrl, nIndex, 1);
            CWalletDB(pwalletMain->strWalletFile).EraseName(strAddress);
            m_listCtrl->DeleteItem(nIndex);
        }
    }
    pframeMain->RefreshListCtrl();
}

void CAddressBookDialog::OnButtonCopy(wxCommandEvent& event)
{
    // Copy address box to clipboard
    if (wxTheClipboard->Open())
    {
        wxTheClipboard->SetData(new wxTextDataObject(GetSelectedAddress()));
        wxTheClipboard->Close();
    }
}

bool CAddressBookDialog::CheckIfMine(const string& strAddress, const string& strTitle)
{
    uint160 hash160;
    bool fMine = (AddressToHash160(strAddress, hash160) && mapPubKeys.count(hash160));
    if (fMine)
        wxMessageBox(_("This is one of your own addresses for receiving payments and cannot be entered in the address book.  "), strTitle);
    return fMine;
}

void CAddressBookDialog::OnButtonEdit(wxCommandEvent& event)
{
    int nIndex = GetSelection(m_listCtrl);
    if (nIndex == -1)
        return;
    string strName = (string)m_listCtrl->GetItemText(nIndex);
    string strAddress = (string)GetItemText(m_listCtrl, nIndex, 1);
    string strAddressOrg = strAddress;

    if (nPage == SENDING)
    {
        // Ask name and address
        do
        {
            CGetTextFromUserDialog dialog(this, _("Edit Address"), _("Name"), strName, _("Address"), strAddress);
            if (!dialog.ShowModal())
                return;
            strName = dialog.GetValue1();
            strAddress = dialog.GetValue2();
        }
        while (CheckIfMine(strAddress, _("Edit Address")));

    }
    else if (nPage == RECEIVING)
    {
        // Ask name
        CGetTextFromUserDialog dialog(this, _("Edit Address Label"), _("Label"), strName);
        if (!dialog.ShowModal())
            return;
        strName = dialog.GetValue();
    }

    // Write back
    if (strAddress != strAddressOrg)
        CWalletDB(pwalletMain->strWalletFile).EraseName(strAddressOrg);
    pwalletMain->SetAddressBookName(strAddress, strName);
    m_listCtrl->SetItem(nIndex, 1, strAddress);
    m_listCtrl->SetItemText(nIndex, strName);
    pframeMain->RefreshListCtrl();
}

void CAddressBookDialog::OnButtonNew(wxCommandEvent& event)
{
    string strName;
    string strAddress;

    if (nPage == SENDING)
    {
        // Ask name and address
        do
        {
            CGetTextFromUserDialog dialog(this, _("Add Address"), _("Name"), strName, _("Address"), strAddress);
            if (!dialog.ShowModal())
                return;
            strName = dialog.GetValue1();
            strAddress = dialog.GetValue2();
        }
        while (CheckIfMine(strAddress, _("Add Address")));
    }
    else if (nPage == RECEIVING)
    {
        // Ask name
        CGetTextFromUserDialog dialog(this,
            _("New Receiving Address"),
            _("You should use a new address for each payment you receive.\n\nLabel"),
            "");
        if (!dialog.ShowModal())
            return;
        strName = dialog.GetValue();

        // Generate new key
        strAddress = PubKeyToAddress(pwalletMain->GetKeyFromKeyPool());
    }

    // Add to list and select it
    pwalletMain->SetAddressBookName(strAddress, strName);
    int nIndex = InsertLine(m_listCtrl, strName, strAddress);
    SetSelection(m_listCtrl, nIndex);
    m_listCtrl->SetFocus();
    if (nPage == SENDING)
        pframeMain->RefreshListCtrl();
}

void CAddressBookDialog::OnButtonOK(wxCommandEvent& event)
{
    // OK
    EndModal(GetSelectedAddress() != "" ? 1 : 0);
}

void CAddressBookDialog::OnButtonCancel(wxCommandEvent& event)
{
    // Cancel
    EndModal(0);
}

void CAddressBookDialog::OnClose(wxCloseEvent& event)
{
    // Close
    EndModal(0);
}






//////////////////////////////////////////////////////////////////////////////
//
// CMyTaskBarIcon
//

enum
{
    ID_TASKBAR_RESTORE = 10001,
    ID_TASKBAR_SEND,
    ID_TASKBAR_OPTIONS,
    ID_TASKBAR_GENERATE,
    ID_TASKBAR_EXIT,
};

BEGIN_EVENT_TABLE(CMyTaskBarIcon, wxTaskBarIcon)
    EVT_TASKBAR_LEFT_DCLICK(CMyTaskBarIcon::OnLeftButtonDClick)
    EVT_MENU(ID_TASKBAR_RESTORE, CMyTaskBarIcon::OnMenuRestore)
    EVT_MENU(ID_TASKBAR_SEND, CMyTaskBarIcon::OnMenuSend)
    EVT_MENU(ID_TASKBAR_OPTIONS, CMyTaskBarIcon::OnMenuOptions)
    EVT_UPDATE_UI(ID_TASKBAR_GENERATE, CMyTaskBarIcon::OnUpdateUIGenerate)
    EVT_MENU(ID_TASKBAR_EXIT, CMyTaskBarIcon::OnMenuExit)
END_EVENT_TABLE()

void CMyTaskBarIcon::Show(bool fShow)
{
    static char pszPrevTip[200];
    if (fShow)
    {
        string strTooltip = _("Bitcoin");
        if (fGenerateBitcoins)
            strTooltip = _("Bitcoin - Generating");
        if (fGenerateBitcoins && vNodes.empty())
            strTooltip = _("Bitcoin - (not connected)");

        // Optimization, only update when changed, using char array to be reentrant
        if (strncmp(pszPrevTip, strTooltip.c_str(), sizeof(pszPrevTip)-1) != 0)
        {
            strlcpy(pszPrevTip, strTooltip.c_str(), sizeof(pszPrevTip));
#ifdef __WXMSW__
            // somehow it'll choose the wrong size and scale it down if
            // we use the main icon, so we hand it one with only 16x16
            SetIcon(wxICON(favicon), strTooltip);
#else
            SetIcon(bitcoin80_xpm, strTooltip);
#endif
        }
    }
    else
    {
        strlcpy(pszPrevTip, "", sizeof(pszPrevTip));
        RemoveIcon();
    }
}

void CMyTaskBarIcon::Hide()
{
    Show(false);
}

void CMyTaskBarIcon::OnLeftButtonDClick(wxTaskBarIconEvent& event)
{
    Restore();
}

void CMyTaskBarIcon::OnMenuRestore(wxCommandEvent& event)
{
    Restore();
}

void CMyTaskBarIcon::OnMenuSend(wxCommandEvent& event)
{
    // Taskbar: Send
    CSendDialog dialog(pframeMain);
    dialog.ShowModal();
}

void CMyTaskBarIcon::OnMenuOptions(wxCommandEvent& event)
{
    // Since it's modal, get the main window to do it
    wxCommandEvent event2(wxEVT_COMMAND_MENU_SELECTED, wxID_PREFERENCES);
    pframeMain->GetEventHandler()->AddPendingEvent(event2);
}

void CMyTaskBarIcon::Restore()
{
    pframeMain->Show();
    wxIconizeEvent event(0, false);
    pframeMain->GetEventHandler()->AddPendingEvent(event);
    pframeMain->Iconize(false);
    pframeMain->Raise();
}

void CMyTaskBarIcon::OnUpdateUIGenerate(wxUpdateUIEvent& event)
{
    event.Check(fGenerateBitcoins);
}

void CMyTaskBarIcon::OnMenuExit(wxCommandEvent& event)
{
    pframeMain->Close(true);
}

void CMyTaskBarIcon::UpdateTooltip()
{
    if (IsIconInstalled())
        Show(true);
}

wxMenu* CMyTaskBarIcon::CreatePopupMenu()
{
    wxMenu* pmenu = new wxMenu;
    pmenu->Append(ID_TASKBAR_RESTORE, _("&Open Bitcoin"));
    pmenu->Append(ID_TASKBAR_SEND, _("&Send Bitcoins"));
    pmenu->Append(ID_TASKBAR_OPTIONS, _("O&ptions..."));
#ifndef __WXMAC_OSX__ // Mac has built-in quit menu
    pmenu->AppendSeparator();
    pmenu->Append(ID_TASKBAR_EXIT, _("E&xit"));
#endif
    return pmenu;
}






//////////////////////////////////////////////////////////////////////////////
//
// CMyApp
//

void CreateMainWindow()
{
    pframeMain = new CMainFrame(NULL);
    if (GetBoolArg("-min"))
        pframeMain->Iconize(true);
#if defined(__WXGTK__) || defined(__WXMAC_OSX__)
    if (!GetBoolArg("-minimizetotray"))
        fMinimizeToTray = false;
#endif
    pframeMain->Show(true);  // have to show first to get taskbar button to hide
    if (fMinimizeToTray && pframeMain->IsIconized())
        fClosedToTray = true;
    pframeMain->Show(!fClosedToTray);
    ptaskbaricon->Show(fMinimizeToTray || fClosedToTray);
    CreateThread(ThreadDelayedRepaint, NULL);
}


// Define a new application
class CMyApp : public wxApp
{
public:
    CMyApp(){};
    ~CMyApp(){};
    bool OnInit();
    bool OnInit2();
    int OnExit();

    // Hook Initialize so we can start without GUI
    virtual bool Initialize(int& argc, wxChar** argv);

    // 2nd-level exception handling: we get all the exceptions occurring in any
    // event handler here
    virtual bool OnExceptionInMainLoop();

    // 3rd, and final, level exception handling: whenever an unhandled
    // exception is caught, this function is called
    virtual void OnUnhandledException();

    // and now for something different: this function is called in case of a
    // crash (e.g. dereferencing null pointer, division by 0, ...)
    virtual void OnFatalException();
};

IMPLEMENT_APP(CMyApp)

bool CMyApp::Initialize(int& argc, wxChar** argv)
{
    for (int i = 1; i < argc; i++)
        if (!IsSwitchChar(argv[i][0]))
            fCommandLine = true;

    if (!fCommandLine)
    {
        // wxApp::Initialize will remove environment-specific parameters,
        // so it's too early to call ParseParameters yet
        for (int i = 1; i < argc; i++)
        {
            wxString str = argv[i];
            #ifdef __WXMSW__
            if (str.size() >= 1 && str[0] == '/')
                str[0] = '-';
            char pszLower[MAX_PATH];
            strlcpy(pszLower, str.c_str(), sizeof(pszLower));
            strlwr(pszLower);
            str = pszLower;
            #endif
            if (str == "-daemon")
                fDaemon = true;
        }
    }

#ifdef __WXGTK__
    if (fDaemon || fCommandLine)
    {
        // Call the original Initialize while suppressing error messages
        // and ignoring failure.  If unable to initialize GTK, it fails
        // near the end so hopefully the last few things don't matter.
        {
            wxLogNull logNo;
            wxApp::Initialize(argc, argv);
        }

        if (fDaemon)
        {
            // Daemonize
            pid_t pid = fork();
            if (pid < 0)
            {
                fprintf(stderr, "Error: fork() returned %d errno %d\n", pid, errno);
                return false;
            }
            if (pid > 0)
                pthread_exit((void*)0);

            pid_t sid = setsid();
            if (sid < 0)
                fprintf(stderr, "Error: setsid() returned %d errno %d\n", sid, errno);
        }

        return true;
    }
#endif

    return wxApp::Initialize(argc, argv);
}

bool CMyApp::OnInit()
{
#if defined(__WXMSW__) && defined(__WXDEBUG__) && defined(GUI)
    // Disable malfunctioning wxWidgets debug assertion
    extern int g_isPainting;
    g_isPainting = 10000;
#endif
#if defined(__WXMSW__ ) || defined(__WXMAC_OSX__)
    SetAppName("Bitcoin");
#else
    SetAppName("bitcoin");
#endif
#ifdef __WXMSW__
#if wxUSE_UNICODE
    // Hack to set wxConvLibc codepage to UTF-8 on Windows,
    // may break if wxMBConv_win32 implementation in strconv.cpp changes.
    class wxMBConv_win32 : public wxMBConv
    {
    public:
        long m_CodePage;
        size_t m_minMBCharWidth;
    };
    if (((wxMBConv_win32*)&wxConvLibc)->m_CodePage == CP_ACP)
        ((wxMBConv_win32*)&wxConvLibc)->m_CodePage = CP_UTF8;
#endif
#endif

    // Load locale/<lang>/LC_MESSAGES/bitcoin.mo language file
    g_locale.Init(wxLANGUAGE_DEFAULT, 0);
    g_locale.AddCatalogLookupPathPrefix("locale");
#ifndef __WXMSW__
    g_locale.AddCatalogLookupPathPrefix("/usr/share/locale");
    g_locale.AddCatalogLookupPathPrefix("/usr/local/share/locale");
#endif
    g_locale.AddCatalog("wxstd"); // wxWidgets standard translations, if any
    g_locale.AddCatalog("bitcoin");

#ifdef __WXMSW__
    HDC hdc = GetDC(NULL);
    if (hdc)
    {
        nScaleX = GetDeviceCaps(hdc, LOGPIXELSX) / 96.0;
        nScaleY = GetDeviceCaps(hdc, LOGPIXELSY) / 96.0;
        ReleaseDC(NULL, hdc);
    }
#endif

    return AppInit(argc, argv);
}

int CMyApp::OnExit()
{
    Shutdown(NULL);
    return wxApp::OnExit();
}

bool CMyApp::OnExceptionInMainLoop()
{
    try
    {
        throw;
    }
    catch (std::exception& e)
    {
        PrintException(&e, "CMyApp::OnExceptionInMainLoop()");
        wxLogWarning("Exception %s %s", typeid(e).name(), e.what());
        Sleep(1000);
        throw;
    }
    catch (...)
    {
        PrintException(NULL, "CMyApp::OnExceptionInMainLoop()");
        wxLogWarning("Unknown exception");
        Sleep(1000);
        throw;
    }
    return true;
}

void CMyApp::OnUnhandledException()
{
    // this shows how we may let some exception propagate uncaught
    try
    {
        throw;
    }
    catch (std::exception& e)
    {
        PrintException(&e, "CMyApp::OnUnhandledException()");
        wxLogWarning("Exception %s %s", typeid(e).name(), e.what());
        Sleep(1000);
        throw;
    }
    catch (...)
    {
        PrintException(NULL, "CMyApp::OnUnhandledException()");
        wxLogWarning("Unknown exception");
        Sleep(1000);
        throw;
    }
}

void CMyApp::OnFatalException()
{
    wxMessageBox(_("Program has crashed and will terminate.  "), "Bitcoin", wxOK | wxICON_ERROR);
}<|MERGE_RESOLUTION|>--- conflicted
+++ resolved
@@ -1953,14 +1953,6 @@
             wxMessageBox(_("Amount exceeds your balance  "), _("Send Coins"));
             return;
         }
-<<<<<<< HEAD
-        if (nValue + nTransactionFee > pwalletMain->GetBalance())
-        {
-            wxMessageBox(string(_("Total exceeds your balance when the ")) + FormatMoney(nTransactionFee) + _(" transaction fee is included  "), _("Send Coins"));
-            return;
-        }
-=======
->>>>>>> 5b97628d
 
         // Parse bitcoin address
         uint160 hash160;
@@ -1968,18 +1960,14 @@
 
         if (fBitcoinAddress)
         {
-	    CRITICAL_BLOCK(cs_main)
-	    {
+            CRITICAL_BLOCK(cs_main)
+            {
                 // Send to bitcoin address
                 CScript scriptPubKey;
                 scriptPubKey << OP_DUP << OP_HASH160 << hash160 << OP_EQUALVERIFY << OP_CHECKSIG;
 
-<<<<<<< HEAD
-                string strError = pwalletMain->SendMoney(scriptPubKey, nValue, wtx, true);
-=======
-                CReserveKey keyReserve;
-                string strError = SendMoney(scriptPubKey, nValue, wtx, keyReserve, true);
->>>>>>> 5b97628d
+                CReserveKey keyReserve(pwalletMain);
+                string strError = pwalletMain->SendMoney(scriptPubKey, nValue, wtx, keyReserve, true);
                 if (strError == "")
                     wxMessageBox(_("Payment sent  "), _("Sending..."));
                 else if (strError == "ABORTED")
@@ -1990,7 +1978,7 @@
                     EndModal(false);
                     return;
                 }
-	    }
+            }
         }
         else
         {
@@ -2197,11 +2185,7 @@
 void CSendingDialog::StartTransfer()
 {
     // Make sure we have enough money
-<<<<<<< HEAD
-    if (nPrice + nTransactionFee > pwalletMain->GetBalance())
-=======
-    if (nPrice > GetBalance())
->>>>>>> 5b97628d
+    if (nPrice > pwalletMain->GetBalance())
     {
         Error(_("Insufficient funds"));
         return;
@@ -2272,11 +2256,7 @@
         // Pay
         if (!Status(_("Creating transaction...")))
             return;
-<<<<<<< HEAD
-        if (nPrice + nTransactionFee > pwalletMain->GetBalance())
-=======
-        if (nPrice > GetBalance())
->>>>>>> 5b97628d
+        if (nPrice > pwalletMain->GetBalance())
         {
             Error(_("Insufficient funds"));
             return;
@@ -2285,11 +2265,7 @@
         int64 nFeeRequired;
         if (!pwalletMain->CreateTransaction(scriptPubKey, nPrice, wtx, reservekey, nFeeRequired))
         {
-<<<<<<< HEAD
             if (nPrice + nFeeRequired > pwalletMain->GetBalance())
-                Error(strprintf(_("This transaction requires a transaction fee of at least %s because of its amount, complexity, or use of recently received funds"), FormatMoney(nFeeRequired).c_str()));
-=======
-            if (nPrice + nFeeRequired > GetBalance())
             {
                 unsigned int nBytes = ::GetSerializeSize(*(CTransaction*)&wtx, SER_NETWORK);
                 int64 nPayFee = nBaseTransactionFee + nPerKBTransactionFee * ((int64)nBytes / 1000);
@@ -2298,7 +2274,6 @@
                 else
                     Error(strprintf(_("This transaction requires a transaction fee of at least %s because of its amount, complexity, or use of recently received funds, putting its total over your balance."), FormatMoney(nFeeRequired).c_str()));
             }
->>>>>>> 5b97628d
             else
                 Error(_("Transaction creation failed"));
             return;
