// Copyright (c) 2009-2010 Satoshi Nakamoto
// Distributed under the MIT/X11 software license, see the accompanying
// file license.txt or http://www.opensource.org/licenses/mit-license.php.
#include "headers.h"
#include "db.h"
#include "rpc.h"
#include "net.h"
#include "init.h"
#include "strlcpy.h"
#include <boost/filesystem.hpp>
#include <boost/filesystem/fstream.hpp>
#include <boost/interprocess/sync/file_lock.hpp>

using namespace std;
using namespace boost;

CWallet* pwalletMain;

//////////////////////////////////////////////////////////////////////////////
//
// Shutdown
//

void ExitTimeout(void* parg)
{
#ifdef __WXMSW__
    Sleep(5000);
    ExitProcess(0);
#endif
}

void Shutdown(void* parg)
{
    static CCriticalSection cs_Shutdown;
    static bool fTaken;
    bool fFirstThread;
    CRITICAL_BLOCK(cs_Shutdown)
    {
        fFirstThread = !fTaken;
        fTaken = true;
    }
    static bool fExit;
    if (fFirstThread)
    {
        fShutdown = true;
        nTransactionsUpdated++;
        DBFlush(false);
        StopNode();
        DBFlush(true);
        boost::filesystem::remove(GetPidFile());
        UnregisterWallet(pwalletMain);
        delete pwalletMain;
        CreateThread(ExitTimeout, NULL);
        Sleep(50);
        printf("Bitcoin exiting\n\n");
        fExit = true;
        exit(0);
    }
    else
    {
        while (!fExit)
            Sleep(500);
        Sleep(100);
        ExitThread(0);
    }
}

void HandleSIGTERM(int)
{
    fRequestShutdown = true;
}






//////////////////////////////////////////////////////////////////////////////
//
// Start
//
#ifndef GUI
int main(int argc, char* argv[])
{
    bool fRet = false;
    fRet = AppInit(argc, argv);

    if (fRet && fDaemon)
        return 0;

    return 1;
}
#endif

bool AppInit(int argc, char* argv[])
{
    bool fRet = false;
    try
    {
        fRet = AppInit2(argc, argv);
    }
    catch (std::exception& e) {
        PrintException(&e, "AppInit()");
    } catch (...) {
        PrintException(NULL, "AppInit()");
    }
    if (!fRet)
        Shutdown(NULL);
    return fRet;
}

bool AppInit2(int argc, char* argv[])
{
#ifdef _MSC_VER
    // Turn off microsoft heap dump noise
    _CrtSetReportMode(_CRT_WARN, _CRTDBG_MODE_FILE);
    _CrtSetReportFile(_CRT_WARN, CreateFileA("NUL", GENERIC_WRITE, 0, NULL, OPEN_EXISTING, 0, 0));
#endif
#if _MSC_VER >= 1400
    // Disable confusing "helpful" text message on abort, ctrl-c
    _set_abort_behavior(0, _WRITE_ABORT_MSG | _CALL_REPORTFAULT);
#endif
#ifndef __WXMSW__
    umask(077);
#endif
#ifndef __WXMSW__
    // Clean shutdown on SIGTERM
    struct sigaction sa;
    sa.sa_handler = HandleSIGTERM;
    sigemptyset(&sa.sa_mask);
    sa.sa_flags = 0;
    sigaction(SIGTERM, &sa, NULL);
    sigaction(SIGINT, &sa, NULL);
    sigaction(SIGHUP, &sa, NULL);
#endif

    //
    // Parameters
    //
    ParseParameters(argc, argv);

    if (mapArgs.count("-datadir"))
    {
        filesystem::path pathDataDir = filesystem::system_complete(mapArgs["-datadir"]);
        strlcpy(pszSetDataDir, pathDataDir.string().c_str(), sizeof(pszSetDataDir));
    }

    ReadConfigFile(mapArgs, mapMultiArgs); // Must be done after processing datadir

    if (mapArgs.count("-?") || mapArgs.count("--help"))
    {
        string strUsage = string() +
          _("Bitcoin version") + " " + FormatFullVersion() + "\n\n" +
          _("Usage:") + "\t\t\t\t\t\t\t\t\t\t\n" +
            "  bitcoin [options]                   \t  " + "\n" +
            "  bitcoin [options] <command> [params]\t  " + _("Send command to -server or bitcoind\n") +
            "  bitcoin [options] help              \t\t  " + _("List commands\n") +
            "  bitcoin [options] help <command>    \t\t  " + _("Get help for a command\n") +
          _("Options:\n") +
<<<<<<< HEAD
            "  -conf=<file>     \t\t  " + _("Specify configuration file (default: bitcoin.conf)\n") +
            "  -pid=<file>      \t\t  " + _("Specify pid file (default: bitcoind.pid)\n") +
            "  -gen             \t\t  " + _("Generate coins\n") +
            "  -gen=0           \t\t  " + _("Don't generate coins\n") +
            "  -min             \t\t  " + _("Start minimized\n") +
            "  -datadir=<dir>   \t\t  " + _("Specify data directory\n") +
            "  -timeout=<n>     \t  "   + _("Specify connection timeout (in milliseconds)\n") +
            "  -proxy=<ip:port> \t  "   + _("Connect through socks4 proxy\n") +
            "  -dns             \t  "   + _("Allow DNS lookups for addnode and connect\n") +
            "  -addnode=<ip>    \t  "   + _("Add a node to connect to\n") +
            "  -connect=<ip>    \t\t  " + _("Connect only to the specified node\n") +
            "  -nolisten        \t  "   + _("Don't accept connections from outside\n") +
=======
            "  -conf=<file>         \t\t  " + _("Specify configuration file (default: bitcoin.conf)\n") +
            "  -pid=<file>          \t\t  " + _("Specify pid file (default: bitcoind.pid)\n") +
            "  -gen                 \t\t  " + _("Generate coins\n") +
            "  -gen=0               \t\t  " + _("Don't generate coins\n") +
            "  -min                 \t\t  " + _("Start minimized\n") +
            "  -datadir=<dir>       \t\t  " + _("Specify data directory\n") +
            "  -proxy=<ip:port>     \t  "   + _("Connect through socks4 proxy\n") +
            "  -dns                 \t  "   + _("Allow DNS lookups for addnode and connect\n") +
            "  -addnode=<ip>        \t  "   + _("Add a node to connect to\n") +
            "  -connect=<ip>        \t\t  " + _("Connect only to the specified node\n") +
            "  -nolisten            \t  "   + _("Don't accept connections from outside\n") +
>>>>>>> 5b97628d
#ifdef USE_UPNP
#if USE_UPNP
            "  -noupnp              \t  "   + _("Don't attempt to use UPnP to map the listening port\n") +
#else
            "  -upnp                \t  "   + _("Attempt to use UPnP to map the listening port\n") +
#endif
#endif
            "  -paybasetxfee=<amt>  \t  "   + _("Fee to add to each transactions you send\n") +
            "  -payperkbtxfee=<amt> \t  "   + _("Fee per KB (after the first) to add to transactions you send\n") +
            "  -overridesanetxfee   \t  "   + _("Ignore the suggested transaction fees and send your own\n") +
#ifdef GUI
            "  -server              \t\t  " + _("Accept command line and JSON-RPC commands\n") +
#endif
#ifndef __WXMSW__
            "  -daemon              \t\t  " + _("Run in the background as a daemon and accept commands\n") +
#endif
            "  -testnet             \t\t  " + _("Use the test network\n") +
            "  -rpcuser=<user>      \t  "   + _("Username for JSON-RPC connections\n") +
            "  -rpcpassword=<pw>    \t  "   + _("Password for JSON-RPC connections\n") +
            "  -rpcport=<port>      \t\t  " + _("Listen for JSON-RPC connections on <port> (default: 8332)\n") +
            "  -rpcallowip=<ip>     \t\t  " + _("Allow JSON-RPC connections from specified IP address\n") +
            "  -rpcconnect=<ip>     \t  "   + _("Send commands to node running on <ip> (default: 127.0.0.1)\n") +
            "  -keypool=<n>         \t  "   + _("Set key pool size to <n> (default: 100)\n") +
            "  -rescan              \t  "   + _("Rescan the block chain for missing wallet transactions\n");

#ifdef USE_SSL
        strUsage += string() +
            _("\nSSL options: (see the Bitcoin Wiki for SSL setup instructions)\n") +
            "  -rpcssl                                \t  " + _("Use OpenSSL (https) for JSON-RPC connections\n") +
            "  -rpcsslcertificatechainfile=<file.cert>\t  " + _("Server certificate file (default: server.cert)\n") +
            "  -rpcsslprivatekeyfile=<file.pem>       \t  " + _("Server private key (default: server.pem)\n") +
            "  -rpcsslciphers=<ciphers>               \t  " + _("Acceptable ciphers (default: TLSv1+HIGH:!SSLv2:!aNULL:!eNULL:!AH:!3DES:@STRENGTH)\n");
#endif

        strUsage += string() +
            "  -?               \t\t  " + _("This help message\n");

#if defined(__WXMSW__) && defined(GUI)
        // Tabs make the columns line up in the message box
        wxMessageBox(strUsage, "Bitcoin", wxOK);
#else
        // Remove tabs
        strUsage.erase(std::remove(strUsage.begin(), strUsage.end(), '\t'), strUsage.end());
        fprintf(stderr, "%s", strUsage.c_str());
#endif
        return false;
    }

    fDebug = GetBoolArg("-debug");
    fAllowDNS = GetBoolArg("-dns");

#ifndef __WXMSW__
    fDaemon = GetBoolArg("-daemon");
#else
    fDaemon = false;
#endif

    if (fDaemon)
        fServer = true;
    else
        fServer = GetBoolArg("-server");

    /* force fServer when running without GUI */
#ifndef GUI
    fServer = true;
#endif

    fPrintToConsole = GetBoolArg("-printtoconsole");
    fPrintToDebugger = GetBoolArg("-printtodebugger");

    fTestNet = GetBoolArg("-testnet");
    fNoListen = GetBoolArg("-nolisten");
    fLogTimestamps = GetBoolArg("-logtimestamps");

    for (int i = 1; i < argc; i++)
        if (!IsSwitchChar(argv[i][0]))
            fCommandLine = true;

    if (fCommandLine)
    {
        int ret = CommandLineRPC(argc, argv);
        exit(ret);
    }

#ifndef __WXMSW__
    if (fDaemon)
    {
        // Daemonize
        pid_t pid = fork();
        if (pid < 0)
        {
            fprintf(stderr, "Error: fork() returned %d errno %d\n", pid, errno);
            return false;
        }
        if (pid > 0)
        {
            CreatePidFile(GetPidFile(), pid);
            return true;
        }

        pid_t sid = setsid();
        if (sid < 0)
            fprintf(stderr, "Error: setsid() returned %d errno %d\n", sid, errno);
    }
#endif

    if (!fDebug && !pszSetDataDir[0])
        ShrinkDebugFile();
    printf("\n\n\n\n\n\n\n\n\n\n\n\n\n\n\n\n\n\n\n\n");
    printf("Bitcoin version %s\n", FormatFullVersion().c_str());
#ifdef GUI
    printf("OS version %s\n", ((string)wxGetOsDescription()).c_str());
    printf("System default language is %d %s\n", g_locale.GetSystemLanguage(), ((string)g_locale.GetSysName()).c_str());
    printf("Language file %s (%s)\n", (string("locale/") + (string)g_locale.GetCanonicalName() + "/LC_MESSAGES/bitcoin.mo").c_str(), ((string)g_locale.GetLocale()).c_str());
#endif
    printf("Default data directory %s\n", GetDefaultDataDir().c_str());

    if (GetBoolArg("-loadblockindextest"))
    {
        CTxDB txdb("r");
        txdb.LoadBlockIndex();
        PrintBlockTree();
        return false;
    }

    //
    // Limit to single instance per user
    // Required to protect the database files if we're going to keep deleting log.*
    //
#if defined(__WXMSW__) && defined(GUI)
    // wxSingleInstanceChecker doesn't work on Linux
    wxString strMutexName = wxString("bitcoin_running.") + getenv("HOMEPATH");
    for (int i = 0; i < strMutexName.size(); i++)
        if (!isalnum(strMutexName[i]))
            strMutexName[i] = '.';
    wxSingleInstanceChecker* psingleinstancechecker = new wxSingleInstanceChecker(strMutexName);
    if (psingleinstancechecker->IsAnotherRunning())
    {
        printf("Existing instance found\n");
        unsigned int nStart = GetTime();
        loop
        {
            // Show the previous instance and exit
            HWND hwndPrev = FindWindowA("wxWindowClassNR", "Bitcoin");
            if (hwndPrev)
            {
                if (IsIconic(hwndPrev))
                    ShowWindow(hwndPrev, SW_RESTORE);
                SetForegroundWindow(hwndPrev);
                return false;
            }

            if (GetTime() > nStart + 60)
                return false;

            // Resume this instance if the other exits
            delete psingleinstancechecker;
            Sleep(1000);
            psingleinstancechecker = new wxSingleInstanceChecker(strMutexName);
            if (!psingleinstancechecker->IsAnotherRunning())
                break;
        }
    }
#endif

    // Make sure only a single bitcoin process is using the data directory.
    string strLockFile = GetDataDir() + "/.lock";
    FILE* file = fopen(strLockFile.c_str(), "a"); // empty lock file; created if it doesn't exist.
    if (file) fclose(file);
    static boost::interprocess::file_lock lock(strLockFile.c_str());
    if (!lock.try_lock())
    {
        wxMessageBox(strprintf(_("Cannot obtain a lock on data directory %s.  Bitcoin is probably already running."), GetDataDir().c_str()), "Bitcoin");
        return false;
    }

    // Bind to the port early so we can tell if another instance is already running.
    string strErrors;
    if (!fNoListen)
    {
        if (!BindListenPort(strErrors))
        {
            wxMessageBox(strErrors, "Bitcoin");
            return false;
        }
    }

    //
    // Load data files
    //
    if (fDaemon)
        fprintf(stdout, "bitcoin server starting\n");
    strErrors = "";
    int64 nStart;

    printf("Loading addresses...\n");
    nStart = GetTimeMillis();
    if (!LoadAddresses())
        strErrors += _("Error loading addr.dat      \n");
    printf(" addresses   %15"PRI64d"ms\n", GetTimeMillis() - nStart);

    printf("Loading block index...\n");
    nStart = GetTimeMillis();
    if (!LoadBlockIndex())
        strErrors += _("Error loading blkindex.dat      \n");
    printf(" block index %15"PRI64d"ms\n", GetTimeMillis() - nStart);

    printf("Loading wallet...\n");
    nStart = GetTimeMillis();
    bool fFirstRun;
    pwalletMain = new CWallet("wallet.dat");
    if (!pwalletMain->LoadWallet(fFirstRun))
        strErrors += _("Error loading wallet.dat      \n");
    printf(" wallet      %15"PRI64d"ms\n", GetTimeMillis() - nStart);

    RegisterWallet(pwalletMain);

    CBlockIndex *pindexRescan = pindexBest;
    if (GetBoolArg("-rescan"))
        pindexRescan = pindexGenesisBlock;
    else
    {
        CWalletDB walletdb("wallet.dat");
        CBlockLocator locator;
        if (walletdb.ReadBestBlock(locator))
            pindexRescan = locator.GetBlockIndex();
    }
    if (pindexBest != pindexRescan)
    {
        printf("Rescanning last %i blocks (from block %i)...\n", pindexBest->nHeight - pindexRescan->nHeight, pindexRescan->nHeight);
        nStart = GetTimeMillis();
        pwalletMain->ScanForWalletTransactions(pindexRescan, true);
        printf(" rescan      %15"PRI64d"ms\n", GetTimeMillis() - nStart);
    }

    printf("Done loading\n");

        //// debug print
        printf("mapBlockIndex.size() = %d\n",   mapBlockIndex.size());
        printf("nBestHeight = %d\n",            nBestHeight);
        printf("mapKeys.size() = %d\n",         pwalletMain->mapKeys.size());
        printf("setKeyPool.size() = %d\n",      pwalletMain->setKeyPool.size());
        printf("mapPubKeys.size() = %d\n",      mapPubKeys.size());
        printf("mapWallet.size() = %d\n",       pwalletMain->mapWallet.size());
        printf("mapAddressBook.size() = %d\n",  pwalletMain->mapAddressBook.size());

    if (!strErrors.empty())
    {
        wxMessageBox(strErrors, "Bitcoin", wxOK | wxICON_ERROR);
        return false;
    }

    // Add wallet transactions that aren't already in a block to mapTransactions
    pwalletMain->ReacceptWalletTransactions();

    //
    // Parameters
    //
    if (GetBoolArg("-printblockindex") || GetBoolArg("-printblocktree"))
    {
        PrintBlockTree();
        return false;
    }

    if (mapArgs.count("-timeout"))
    {
        int nNewTimeout = GetArg("-timeout", 5000);
        if (nNewTimeout > 0 && nNewTimeout < 600000)
            nConnectTimeout = nNewTimeout;
    }

    if (mapArgs.count("-printblock"))
    {
        string strMatch = mapArgs["-printblock"];
        int nFound = 0;
        for (map<uint256, CBlockIndex*>::iterator mi = mapBlockIndex.begin(); mi != mapBlockIndex.end(); ++mi)
        {
            uint256 hash = (*mi).first;
            if (strncmp(hash.ToString().c_str(), strMatch.c_str(), strMatch.size()) == 0)
            {
                CBlockIndex* pindex = (*mi).second;
                CBlock block;
                block.ReadFromDisk(pindex);
                block.BuildMerkleTree();
                block.print();
                printf("\n");
                nFound++;
            }
        }
        if (nFound == 0)
            printf("No blocks matching %s were found\n", strMatch.c_str());
        return false;
    }

    fGenerateBitcoins = GetBoolArg("-gen");

    if (mapArgs.count("-proxy"))
    {
        fUseProxy = true;
        addrProxy = CAddress(mapArgs["-proxy"]);
        if (!addrProxy.IsValid())
        {
            wxMessageBox(_("Invalid -proxy address"), "Bitcoin");
            return false;
        }
    }

    if (mapArgs.count("-addnode"))
    {
        BOOST_FOREACH(string strAddr, mapMultiArgs["-addnode"])
        {
            CAddress addr(strAddr, fAllowDNS);
            addr.nTime = 0; // so it won't relay unless successfully connected
            if (addr.IsValid())
                AddAddress(addr);
        }
    }

    if (mapArgs.count("-dnsseed"))
        DNSAddressSeed();

    if (mapArgs.count("-paybasetxfee"))
    {
        if (!ParseMoney(mapArgs["-paybasetxfee"], nBaseTransactionFee))
        {
            wxMessageBox(_("Invalid amount for -paybasetxfee=<amount>"), "Bitcoin");
            return false;
        }
        if (nBaseTransactionFee > 0.25 * COIN)
            wxMessageBox(_("Warning: -paybasetxfee is set very high.  This is the transaction fee you will pay if you send a transaction."), "Bitcoin", wxOK | wxICON_EXCLAMATION);
    }
    else if (mapArgs.count("-paytxfee")) // For backward compatibility
    {
        if (!ParseMoney(mapArgs["-paytxfee"], nBaseTransactionFee))
        {
            wxMessageBox(_("Invalid amount for -paytxfee=<amount>"), "Bitcoin");
            return false;
        }
        if (nBaseTransactionFee > 0.25 * COIN)
            wxMessageBox(_("Warning: -paytxfee is set very high.  This is the transaction fee you will pay if you send a transaction."), "Bitcoin", wxOK | wxICON_EXCLAMATION);
    }

    if (mapArgs.count("-payperkbtxfee"))
    {
        if (!ParseMoney(mapArgs["-payperkbtxfee"], nPerKBTransactionFee))
        {
            wxMessageBox(_("Invalid amount for -payperkbtxfee=<amount>"), "Bitcoin");
            return false;
        }
        if (nPerKBTransactionFee > 0.25 * COIN)
            wxMessageBox(_("Warning: -payperkbtxfee is set very high.  This is the transaction fee you will pay per KB if you send a transaction."), "Bitcoin", wxOK | wxICON_EXCLAMATION);
    }
    else if (mapArgs.count("-paytxfee")) // For backward compatibility
    {
        if (!ParseMoney(mapArgs["-paytxfee"], nPerKBTransactionFee))
        {
            wxMessageBox(_("Invalid amount for -paytxfee=<amount>"), "Bitcoin");
            return false;
        }
        if (nPerKBTransactionFee > 0.25 * COIN)
            wxMessageBox(_("Warning: -paytxfee is set very high.  This is the transaction fee you will pay if you send a transaction."), "Bitcoin", wxOK | wxICON_EXCLAMATION);
    }

    if (mapArgs.count("-overridesanetxfee"))
    {
        fOverrideTransactionFee = true;
        wxMessageBox(_("Warning: -overridesanetxfee is set, thus it is likely that your transactions will not be relayed through the network and will never be confirmed."), "Bitcoin", wxOK | wxICON_EXCLAMATION);
    }

    if (fHaveUPnP)
    {
#if USE_UPNP
    if (GetBoolArg("-noupnp"))
        fUseUPnP = false;
#else
    if (GetBoolArg("-upnp"))
        fUseUPnP = true;
#endif
    }

    //
    // Create the main window and start the node
    //
#ifdef GUI
    if (!fDaemon)
        CreateMainWindow();
#endif

    if (!CheckDiskSpace())
        return false;

    RandAddSeedPerfmon();

    if (!CreateThread(StartNode, NULL))
        wxMessageBox("Error: CreateThread(StartNode) failed", "Bitcoin");

    if (fServer)
        CreateThread(ThreadRPCServer, NULL);

#if defined(__WXMSW__) && defined(GUI)
    if (fFirstRun)
        SetStartOnSystemStartup(true);
#endif

#ifndef GUI
    while (1)
        Sleep(5000);
#endif

    return true;
}<|MERGE_RESOLUTION|>--- conflicted
+++ resolved
@@ -157,20 +157,6 @@
             "  bitcoin [options] help              \t\t  " + _("List commands\n") +
             "  bitcoin [options] help <command>    \t\t  " + _("Get help for a command\n") +
           _("Options:\n") +
-<<<<<<< HEAD
-            "  -conf=<file>     \t\t  " + _("Specify configuration file (default: bitcoin.conf)\n") +
-            "  -pid=<file>      \t\t  " + _("Specify pid file (default: bitcoind.pid)\n") +
-            "  -gen             \t\t  " + _("Generate coins\n") +
-            "  -gen=0           \t\t  " + _("Don't generate coins\n") +
-            "  -min             \t\t  " + _("Start minimized\n") +
-            "  -datadir=<dir>   \t\t  " + _("Specify data directory\n") +
-            "  -timeout=<n>     \t  "   + _("Specify connection timeout (in milliseconds)\n") +
-            "  -proxy=<ip:port> \t  "   + _("Connect through socks4 proxy\n") +
-            "  -dns             \t  "   + _("Allow DNS lookups for addnode and connect\n") +
-            "  -addnode=<ip>    \t  "   + _("Add a node to connect to\n") +
-            "  -connect=<ip>    \t\t  " + _("Connect only to the specified node\n") +
-            "  -nolisten        \t  "   + _("Don't accept connections from outside\n") +
-=======
             "  -conf=<file>         \t\t  " + _("Specify configuration file (default: bitcoin.conf)\n") +
             "  -pid=<file>          \t\t  " + _("Specify pid file (default: bitcoind.pid)\n") +
             "  -gen                 \t\t  " + _("Generate coins\n") +
@@ -182,7 +168,6 @@
             "  -addnode=<ip>        \t  "   + _("Add a node to connect to\n") +
             "  -connect=<ip>        \t\t  " + _("Connect only to the specified node\n") +
             "  -nolisten            \t  "   + _("Don't accept connections from outside\n") +
->>>>>>> 5b97628d
 #ifdef USE_UPNP
 #if USE_UPNP
             "  -noupnp              \t  "   + _("Don't attempt to use UPnP to map the listening port\n") +
